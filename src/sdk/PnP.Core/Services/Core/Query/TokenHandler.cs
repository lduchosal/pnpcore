﻿using PnP.Core.Model;
using System;
using System.Collections.Generic;
using System.Text.RegularExpressions;
using System.Threading.Tasks;

namespace PnP.Core.Services
{
    /// <summary>
    /// Handler class to help managing tokens replacement
    /// </summary>
    internal static class TokenHandler
    {
        internal static readonly Regex regex = new Regex("{(.*?)}", RegexOptions.Compiled);

        /// <summary>
        /// Method to resolve a set of tokens in a provided tokenized string
        /// </summary>
        /// <param name="tokenizedValue">A string with tokens</param>
        /// <param name="pnpObject">The domain model object to use as the target reference</param>
        /// <param name="context"><see cref="PnPContext"/> to get information from needed for token resolving</param>
        /// <returns>The string with tokens resolved</returns>
        public static async Task<string> ResolveTokensAsync(IMetadataExtensible pnpObject, string tokenizedValue, PnPContext context = null)
        {
            // Define the result variable
            string result = tokenizedValue;

            // Get the context aware version of the target pnpObject
            var contextAwareObject = pnpObject as IDataModelWithContext;

            // If we don't have an input context, let's try to use 
            // the one associated with the input entity, if any
            if (context == null && contextAwareObject != null)
            {
                context = contextAwareObject.PnPContext;
            }

            // Grab the tokens in this input (tokens are between curly braces)
            var matches = regex.Matches(tokenizedValue);

            // Iterate over the tokens and replace them
            foreach (Match match in matches)
            {
                // Replace {Id}
                if (match.Value.Equals("{Id}"))
                {
                    var model = pnpObject;

                    if (model.Metadata.ContainsKey(PnPConstants.MetaDataRestId))
                    {
                        result = result.Replace("{Id}", model.Metadata[PnPConstants.MetaDataRestId]);
                    }
                }
                // Replace {Parent.Id}
                else if (match.Value.Equals("{Parent.Id}"))
                {
                    // there's either a collection object inbetween (e.g. ListItem --> ListItemCollection --> List), so take the parent of the parent
                    // or
                    // the parent is model class itself (e.g. Web --> Site.RootWeb)
                    IDataModelParent parent = GetParentDataModel(pnpObject);

                    // Ensure the parent object
                    if (parent != null)
                    {
                        await ((IDataModelParent)pnpObject).EnsureParentObjectAsync().ConfigureAwait(true);
                    }

                    if (parent is IMetadataExtensible p)
                    {
                        if (p.Metadata.ContainsKey(PnPConstants.MetaDataRestId))
                        {
                            result = result.Replace("{Parent.Id}", p.Metadata[PnPConstants.MetaDataRestId]);
                        }
                    }
                }
                // Replace {GraphId}
                else if (match.Value.Equals("{GraphId}"))
                {
                    var model = pnpObject;

                    if (model.Metadata.ContainsKey(PnPConstants.MetaDataGraphId))
                    {
                        result = result.Replace("{GraphId}", model.Metadata[PnPConstants.MetaDataGraphId]);
                    }
                }
                // Replace {Parent.GraphId}
                else if (match.Value.Equals("{Parent.GraphId}"))
                {
                    // there's either a collection object inbetween (e.g. TeamChannel --> TeamChannelCollection --> Team), so take the parent of the parent
                    // or
                    // the parent is model class itself (e.g. TeamChannel --> Team.PrimaryChannel)
                    IDataModelParent parent = GetParentDataModel(pnpObject);

                    // Ensure the parent object
                    if (parent != null)
                    {
                        await ((IDataModelParent)pnpObject).EnsureParentObjectAsync().ConfigureAwait(true);
                    }

                    if (parent is IMetadataExtensible p)
                    {
                        if (p.Metadata.ContainsKey(PnPConstants.MetaDataGraphId))
                        {
                            result = result.Replace("{Parent.GraphId}", p.Metadata[PnPConstants.MetaDataGraphId]);
                        }
                    }
                }
                // Replace tokens coming from the Site object connected to the current PnPContext
                else if (match.Value.StartsWith("{Site.") && context != null)
                {
                    var propertyToLoad = match.Value.Split(new string[] { "." }, StringSplitOptions.RemoveEmptyEntries)[1].Replace("}", "");

                    switch (propertyToLoad)
                    {
                        case "GroupId":
                            {
                                await context.Site.EnsurePropertiesAsync(p => p.GroupId).ConfigureAwait(false);
                                if (context.Site.HasValue(propertyToLoad))
                                {
                                    result = result.Replace(match.Value, context.Site.GroupId.ToString());
                                }
                                break;
                            }
                        case "Id":
                            {
                                await context.Site.EnsurePropertiesAsync(p => p.Id).ConfigureAwait(false);
                                if (context.Site.HasValue(propertyToLoad))
                                {
                                    result = result.Replace(match.Value, context.Site.Id.ToString());
                                }
                                break;
                            }
                        case "Url":
                            {
                                await context.Site.EnsurePropertiesAsync(p => p.Url).ConfigureAwait(false);
                                if (context.Site.HasValue(propertyToLoad))
                                {
                                    result = result.Replace(match.Value, context.Site.Url.ToString());
                                }
                                break;
                            }

                        case "HubSiteId":
                            {
                                await context.Site.EnsurePropertiesAsync(p => p.HubSiteId).ConfigureAwait(false);
                                if (context.Site.HasValue(propertyToLoad))
                                {
                                    result = result.Replace(match.Value, context.Site.HubSiteId.ToString());
                                }
                                break;
                            }
                    }
                }
                // Replace tokens coming from the Web object connected to the current PnPContext
                else if (match.Value.StartsWith("{Web.") && context != null)
                {
                    var propertyToLoad = match.Value.Split(new string[] { "." }, StringSplitOptions.RemoveEmptyEntries)[1].Replace("}", "");

                    switch (propertyToLoad)
                    {
                        case "Id":
                            {
                                await context.Web.EnsurePropertiesAsync(p => p.Id).ConfigureAwait(false);
                                if (context.Web.HasValue(propertyToLoad))
                                {
                                    result = result.Replace(match.Value, context.Web.Id.ToString());
                                }
                                break;
                            }
                        case "GraphId":
                            {
                                var model = context.Web as IMetadataExtensible;

                                if (model.Metadata.ContainsKey(PnPConstants.MetaDataGraphId))
                                {
                                    result = result.Replace("{Web.GraphId}", model.Metadata[PnPConstants.MetaDataGraphId]);
                                }
                                break;
                            }
                    }
                }
                // Replace tokens coming from the List object connected to the current PnPContext
                else if (match.Value.StartsWith("{List.") && context != null)
                {
                    var propertyToLoad = match.Value.Split(new string[] { "." }, StringSplitOptions.RemoveEmptyEntries)[1].Replace("}", "");

                    switch (propertyToLoad)
                    {
                        case "Id":
                            {
                                // Try to see if the current object is a list
                                var list = pnpObject as Model.SharePoint.IList;

                                // If the object is a descendant of a list
                                if (list == null)
                                {
                                    var model = pnpObject;
                                    if (model is Model.SharePoint.IFileVersion)
                                    {
<<<<<<< HEAD
                                        // Get the parent list of the current list item
                                        list = GetParentDataModel(listItem as IMetadataExtensible) as Model.SharePoint.IList;

                                        // Option A: the file has the ListId property loaded
                                        if (list == null && GetParentDataModel(listItem as IMetadataExtensible) is Model.SharePoint.IFile file && file.IsPropertyAvailable(p => p.ListId))
                                        {
                                            result = result.Replace(match.Value, file.ListId.ToString());
                                            break;
                                        }

                                        // Option B: the IListItem has a property that indicates the used list
                                        if (list == null && (listItem as IMetadataExtensible).Metadata.ContainsKey(PnPConstants.MetaDataListId))
                                        {
                                            result = result.Replace(match.Value, (listItem as IMetadataExtensible).Metadata[PnPConstants.MetaDataListId]);
                                            break;
                                        }
=======
                                        // Should return either an IListItemVersion or an IFile
                                        model = GetParentDataModel(model) as IMetadataExtensible;
>>>>>>> a18c65cb
                                    }
                                    
                                    if (model is Model.SharePoint.IFile || model is Model.SharePoint.IListItemVersion)
                                    {
                                        // Should return an IListItem
                                        model = GetParentDataModel(model) as IMetadataExtensible;
                                    }

                                    if (model is Model.SharePoint.IListItem)
                                    {
                                        // Get the parent list of the current list item
                                        list = GetParentDataModel(model) as Model.SharePoint.IList;
                                    }
                                    else if (pnpObject is Model.SharePoint.IComment comment)
                                    {
                                        listItem = GetParentDataModel(comment as IMetadataExtensible) as Model.SharePoint.IListItem;

                                        if (listItem == null)
                                        {
                                            // comment was a reply to another comment
                                            var parentComment = GetParentDataModel(comment as IMetadataExtensible) as Model.SharePoint.IComment;
                                            listItem = GetParentDataModel(parentComment as IMetadataExtensible) as Model.SharePoint.IListItem;
                                        }

                                        // the IListItem has a property that indicates the used list
                                        if (listItem != null && (listItem as IMetadataExtensible).Metadata.ContainsKey(PnPConstants.MetaDataListId))
                                        {
                                            result = result.Replace(match.Value, (listItem as IMetadataExtensible).Metadata[PnPConstants.MetaDataListId]);
                                            break;
                                        }

                                        list = GetParentDataModel(listItem as IMetadataExtensible) as Model.SharePoint.IList;
                                    }
                                }

                                // If we've got the list
                                if (list != null)
                                {
                                    // We retrieve the Id and we use it as the token value
                                    await list.EnsurePropertiesAsync(l => l.Id).ConfigureAwait(false);
                                    result = result.Replace(match.Value, list.Id.ToString());
                                }
                                break;
                            }
                    }
                }
                // Replace {hostname}
                else if (match.Value.Equals("{hostname}"))
                {
                    result = result.Replace("{hostname}", context.Uri.DnsSafeHost);
                }
                // Replace {serverrelativepath}
                else if (match.Value.Equals("{serverrelativepath}"))
                {
                    result = result.Replace("{serverrelativepath}", context.Uri.PathAndQuery);
                }
            }

            return result;
        }

        internal static IDataModelParent GetParentDataModel(IMetadataExtensible pnpObject)
        {
            var parent = (pnpObject as IDataModelParent).Parent;

            if (parent is IManageableCollection)
            {
                // Parent is a collection, so jump one level up
                parent = (pnpObject as IDataModelParent).Parent.Parent;
            }

            return parent;
        }

        internal static List<string> UnresolvedTokens(string tokenizedValue)
        {
            // Grab the tokens in this input (tokens are between curly braces)
            var matches = regex.Matches(tokenizedValue);

            List<string> unresolvedTokens = new List<string>();

            // Iterate over the tokens and replace them
            foreach (Match match in matches)
            {
                if (match.Value.Equals("{Id}") ||
                    match.Value.Equals("{Parent.Id}") ||
                    match.Value.Equals("{GraphId}") ||
                    match.Value.Equals("{Parent.GraphId}") ||
                    match.Value.Equals("{Site.GroupId}") ||
                    match.Value.Equals("{Site.Id}") ||
                    match.Value.Equals("{Web.Id}") ||
                    match.Value.Equals("{Web.GraphId}") ||
                    match.Value.Equals("{List.Id}") ||
                    match.Value.Equals("{hostname") ||
                    match.Value.Equals("{serverrelativepath}"))
                {
                    unresolvedTokens.Add(match.Value);
                }
            }

            return unresolvedTokens;
        }

    }
}<|MERGE_RESOLUTION|>--- conflicted
+++ resolved
@@ -191,13 +191,11 @@
                                 // Try to see if the current object is a list
                                 var list = pnpObject as Model.SharePoint.IList;
 
-                                // If the object is a descendant of a list
+                                // If the object is a list item
                                 if (list == null)
                                 {
-                                    var model = pnpObject;
-                                    if (model is Model.SharePoint.IFileVersion)
-                                    {
-<<<<<<< HEAD
+                                    if (pnpObject is Model.SharePoint.IListItem listItem)
+                                    {
                                         // Get the parent list of the current list item
                                         list = GetParentDataModel(listItem as IMetadataExtensible) as Model.SharePoint.IList;
 
@@ -214,22 +212,22 @@
                                             result = result.Replace(match.Value, (listItem as IMetadataExtensible).Metadata[PnPConstants.MetaDataListId]);
                                             break;
                                         }
-=======
-                                        // Should return either an IListItemVersion or an IFile
-                                        model = GetParentDataModel(model) as IMetadataExtensible;
->>>>>>> a18c65cb
-                                    }
-                                    
-                                    if (model is Model.SharePoint.IFile || model is Model.SharePoint.IListItemVersion)
-                                    {
-                                        // Should return an IListItem
-                                        model = GetParentDataModel(model) as IMetadataExtensible;
-                                    }
-
-                                    if (model is Model.SharePoint.IListItem)
-                                    {
-                                        // Get the parent list of the current list item
-                                        list = GetParentDataModel(model) as Model.SharePoint.IList;
+                                    }
+                                    else if (pnpObject is Model.SharePoint.IFile file)
+                                    {
+                                        listItem = GetParentDataModel(file as IMetadataExtensible) as Model.SharePoint.IListItem;
+                                        list = GetParentDataModel(listItem as IMetadataExtensible) as Model.SharePoint.IList;
+                                    }
+                                    else if (pnpObject is Model.SharePoint.IFileVersion fileVersion)
+                                    {
+                                        var fileVersionfile = GetParentDataModel(fileVersion as IMetadataExtensible) as Model.SharePoint.IFile;
+                                        listItem = GetParentDataModel(fileVersionfile as IMetadataExtensible) as Model.SharePoint.IListItem;
+                                        list = GetParentDataModel(listItem as IMetadataExtensible) as Model.SharePoint.IList;
+                                    }
+                                    else if (pnpObject is Model.SharePoint.IListItemVersion listItemVersion)
+                                    {
+                                        listItem = GetParentDataModel(listItemVersion as IMetadataExtensible) as Model.SharePoint.IListItem;
+                                        list = GetParentDataModel(listItem as IMetadataExtensible) as Model.SharePoint.IList;
                                     }
                                     else if (pnpObject is Model.SharePoint.IComment comment)
                                     {
