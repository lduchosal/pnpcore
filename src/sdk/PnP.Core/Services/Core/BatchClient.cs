--- conflicted
+++ resolved
@@ -1,4 +1,3 @@
-<<<<<<< HEAD
 ﻿using Microsoft.Extensions.Logging;
 using PnP.Core.Model;
 using System;
@@ -232,12 +231,12 @@
         internal async Task<List<BatchResult>> ExecuteBatch(Batch batch)
         {
             bool anyPageToLoad;
-
+
             // Clear all collections
             foreach (var request in batch.Requests.Values)
             {
                 foreach (var fieldInfo in request.EntityInfo.Fields.Where(f => f.Load && request.Model.HasValue(f.Name)))
-                {
+                {
                     // Get the collection
                     var property = fieldInfo.PropertyInfo.GetValue(request.Model);
                     var requestableCollection = property as IRequestableCollection;
@@ -255,9 +254,6 @@
             var doneRequests = new List<BatchRequest>();
             do
             {
-                // Remove duplicate batch requests
-                DedupBatchRequests(batch);
-
                 // Verify batch requests do not contain unresolved tokens
                 CheckForUnresolvedTokens(batch);
 
@@ -373,373 +369,10 @@
                 } 
                 // Loop until there is no other pages to load
             } while (anyPageToLoad);
-
+
             // Restore all requests done
-=======
-﻿using Microsoft.Extensions.Logging;
-using PnP.Core.Model;
-using System;
-using System.Collections.Generic;
-using System.Globalization;
-using System.IO;
-using System.Linq;
-using System.Net;
-using System.Net.Http;
-using System.Text;
-using System.Text.Json;
-using System.Text.Json.Serialization;
-using System.Threading.Tasks;
-
-namespace PnP.Core.Services
-{
-    /// <summary>
-    /// Client that's reponsible for creating and processing batch requests
-    /// </summary>
-    internal class BatchClient
-    {
-#if DEBUG
-        // Simple counter used to construct the batch key used for test mocking
-        private int testUseCounter;
-#endif
-
-        // Handles sending telemetry events
-        private readonly TelemetryManager telemetryManager;
-
-        // Collection of current batches
-        private readonly Dictionary<Guid, Batch> batches = new Dictionary<Guid, Batch>();
-
-        #region Embedded classes
-
-        #region Classes used for Graph batch (de)serialization
-
-        internal class GraphBatchRequest
-        {
-            public string Id { get; set; }
-
-            public string Method { get; set; }
-
-            public string Url { get; set; }
-
-            public string Body { get; set; }
-
-            public Dictionary<string, string> Headers { get; set; }
-        }
-
-        internal class GraphBatchRequests
-        {
-            public IList<GraphBatchRequest> Requests { get; set; } = new List<GraphBatchRequest>();
-        }
-
-        internal class GraphBatchResponse
-        {
-            public string Id { get; set; }
-
-            public HttpStatusCode Status { get; set; }
-
-            public Dictionary<string, string> Headers { get; set; } = new Dictionary<string, string>();
-
-            [JsonExtensionData]
-            public Dictionary<string, JsonElement> Body { get; set; } = new Dictionary<string, JsonElement>();
-        }
-
-        internal class GraphBatchResponses
-        {
-            public IList<GraphBatchResponse> Responses { get; set; } = new List<GraphBatchResponse>();
-        }
-
-        #endregion
-
-        #region Classes used to support REST batch handling
-
-        internal class SPORestBatch
-        {
-            public SPORestBatch(Uri site)
-            {
-                Site = site;
-            }
-
-            public Batch Batch { get; set; }
-
-            public Uri Site { get; set; }
-        }
-
-        #endregion
-
-        #region Classes used to support CSOM batch handling
-
-        internal class CsomBatch
-        {
-            public CsomBatch(Uri site)
-            {
-                Site = site;
-            }
-
-            public Batch Batch { get; set; }
-
-            public Uri Site { get; set; }
-        }
-
-        #endregion
-
-
-        internal class BatchResultMerge
-        {
-            internal object Model { get; set; }
-
-            internal Type ModelType { get; set; }
-
-            internal object KeyValue { get; set; }
-
-            internal List<BatchRequest> Requests { get; set; } = new List<BatchRequest>();
-        }
-
-        #endregion
-
-        /// <summary>
-        /// Constructor
-        /// </summary>
-        /// <param name="context">PnP Context</param>
-        /// <param name="globalOptions">Global settings to use</param>
-        /// <param name="telemetry">Telemetry manager</param>
-        internal BatchClient(PnPContext context, PnPGlobalSettingsOptions globalOptions, TelemetryManager telemetry)
-        {
-            PnPContext = context;
-            telemetryManager = telemetry;
-
-            HttpMicrosoftGraphMaxRetries = globalOptions.HttpMicrosoftGraphMaxRetries;
-            HttpMicrosoftGraphDelayInSeconds = globalOptions.HttpMicrosoftGraphDelayInSeconds;
-            HttpMicrosoftGraphUseIncrementalDelay = globalOptions.HttpMicrosoftGraphUseIncrementalDelay;
-        }
-
-        /// <summary>
-        /// PnP Context
-        /// </summary>
-        internal PnPContext PnPContext { get; private set; }
-
-        /// <summary>
-        /// Max requests in a single SharePointRest batch
-        /// </summary>
-        internal static int MaxRequestsInSharePointRestBatch => 100;
-
-        /// <summary>
-        /// Max requests in a single Microsoft Graph batch
-        /// </summary>
-        internal static int MaxRequestsInGraphBatch => 20;
-
-        /// <summary>
-        /// When not using retry-after, how many times can a retry be made. Defaults to 10
-        /// </summary>
-        internal int HttpMicrosoftGraphMaxRetries { get; set; }
-
-        /// <summary>
-        /// How many seconds to wait for the next retry attempt. Defaults to 3
-        /// </summary>
-        internal int HttpMicrosoftGraphDelayInSeconds { get; set; }
-
-        /// <summary>
-        /// Use an incremental strategy for the delay: each retry doubles the previous delay time. Defaults to true
-        /// </summary>
-        internal bool HttpMicrosoftGraphUseIncrementalDelay { get; set; }
-
-#if DEBUG
-        /// <summary>
-        /// Handler that can be used to rewrite mocking files before they're used
-        /// </summary>
-        internal Func<string, string> MockingFileRewriteHandler { get; set; }
-#endif
-
-        /// <summary>
-        /// Creates a new batch
-        /// </summary>
-        /// <returns>Newly created batch</returns>
-        internal Batch EnsureBatch()
-        {
-            return EnsureBatch(Guid.NewGuid());
-        }
-
-        /// <summary>
-        /// Gets or creates a new batch
-        /// </summary>
-        /// <param name="id">Id for the batch to get or create</param>
-        /// <returns>Ensured batch</returns>
-        private Batch EnsureBatch(Guid id)
-        {
-            if (ContainsBatch(id))
-            {
-                return batches[id];
-            }
-            else
-            {
-                var batch = new Batch(id);
-                batches.Add(id, batch);
-                return batch;
-            }
-        }
-
-        /// <summary>
-        /// Checks if a given batch is still listed for this batch client
-        /// </summary>
-        /// <param name="id">Id of the batch to check for</param>
-        /// <returns>True if still listed, false otherwise</returns>
-        internal bool ContainsBatch(Guid id)
-        {
-            return batches.ContainsKey(id);
-        }
-
-        /// <summary>
-        /// Gets a batch via the given id
-        /// </summary>
-        /// <param name="id">Id of the batch to get</param>
-        /// <returns>The found batch, null otherwise</returns>
-        internal Batch GetBatchById(Guid id)
-        {
-            if (ContainsBatch(id))
-            {
-                return batches[id];
-            }
-
-            return null;
-        }
-
-        /// <summary>
-        /// Executes a given batch
-        /// </summary>
-        /// <param name="batch">Batch to execute</param>
-        /// <returns></returns>
-        internal async Task<List<BatchResult>> ExecuteBatch(Batch batch)
-        {
-            bool anyPageToLoad;
-
-            // Clear batch result collection
-            batch.Results.Clear();
-
-            // Before we start running this new batch let's 
-            // clean previous batch execution data
-            RemoveProcessedBatches();
-
-            var doneRequests = new List<BatchRequest>();
-            do
-            {
-                // Verify batch requests do not contain unresolved tokens
-                CheckForUnresolvedTokens(batch);
-
-                if (batch.HasInteractiveRequest)
-                {
-                    if (batch.Requests.Count > 1)
-                    {
-                        throw new ClientException(ErrorType.Unsupported,
-                            PnPCoreResources.Exception_Unsupported_InteractiveRequestBatch);
-                    }
-
-                    if (batch.Requests.First().Value.ApiCall.Type == ApiType.SPORest)
-                    {
-                        await ExecuteSharePointRestInteractiveAsync(batch).ConfigureAwait(false);
-                    }
-                }
-                else
-                {
-                    if (batch.HasMixedApiTypes)
-                    {
-                        if (batch.CanFallBackToSPORest)
-                        {
-                            // set the backup api call to be the actual api call for the api calls marked as graph
-                            batch.MakeSPORestOnlyBatch();
-                            await ExecuteSharePointRestBatchAsync(batch).ConfigureAwait(false);
-                        }
-                        else
-                        {
-                            // implement logic to split batch in a rest batch and a graph batch
-                            (Batch spoRestBatch, Batch graphBatch, Batch csomBatch) = SplitIntoBatchesPerApiType(batch);
-                            // execute the 3 batches
-                            await ExecuteSharePointRestBatchAsync(spoRestBatch).ConfigureAwait(false);
-                            await ExecuteMicrosoftGraphBatchAsync(graphBatch).ConfigureAwait(false);
-                            await ExecuteCsomBatchAsync(csomBatch).ConfigureAwait(false);
-
-                            // Aggregate batch results from the executed batches
-                            batch.Results.AddRange(spoRestBatch.Results);
-                            batch.Results.AddRange(graphBatch.Results);
-                            batch.Results.AddRange(csomBatch.Results);
-                        }
-                    }
-                    else
-                    {
-                        if (batch.UseGraphBatch)
-                        {
-                            await ExecuteMicrosoftGraphBatchAsync(batch).ConfigureAwait(false);
-                        }
-                        else if (batch.UseCsomBatch)
-                        {
-                            await ExecuteCsomBatchAsync(batch).ConfigureAwait(false);
-                        }
-                        else
-                        {
-                            await ExecuteSharePointRestBatchAsync(batch).ConfigureAwait(false);
-                        }
-                    }
-
-                    // Executing a batch might have resulted in a mismatch between the model and the data in SharePoint:
-                    // Getting entities can result in duplicate entities (e.g. 2 lists when getting the same list twice in a single batch)
-                    // Adding entities can result in an entity in the model that does not have the proper key value set (as that value is only retrievable after the add in SharePoint)
-                    // Deleting entities can result in an entity in the model that also should have been deleted
-                    MergeBatchResultsWithModel(batch);
-                }
-
-                // Reset flag
-                anyPageToLoad = false;
-
-                // Make a copy of requests which need to load also other pages
-                var requestWithLoadPages = batch.Requests.Values.Where(r => r.ApiCall.LoadPages).ToArray();
-
-                // Temporary keep requests into a final list
-                doneRequests.AddRange(batch.Requests.Values);
-                // Remove current requests in order to create another set
-                batch.Requests.Clear();
-
-                foreach (var requestWithPages in requestWithLoadPages)
-                {
-                    foreach (var fieldInfo in requestWithPages.EntityInfo.Fields.Where(f => f.Load && requestWithPages.Model.HasValue(f.Name)))
-                    {
-                        var property = fieldInfo.PropertyInfo.GetValue(requestWithPages.Model);
-                        // Check if collection supports pagination
-                        var typedCollection = property as ISupportPaging;
-                        if (typedCollection == null || !typedCollection.CanPage) continue;
-
-                        // Prepare api call
-                        IMetadataExtensible metadataExtensible = (IMetadataExtensible)typedCollection;
-                        (var nextLink, var nextLinkApiType) =
-                            QueryClient.BuildNextPageLink(metadataExtensible);
-
-                        // Clear the MetaData paging links to avoid loading the collection again via paging
-                        metadataExtensible.Metadata.Remove(PnPConstants.GraphNextLink);
-                        metadataExtensible.Metadata.Remove(PnPConstants.SharePointRestListItemNextLink);
-
-                        // Create a request for the next page
-                        batch.Add(
-                            requestWithPages.Model,
-                            requestWithPages.EntityInfo,
-                            HttpMethod.Get,
-                            new ApiCall
-                            {
-                                Type = nextLinkApiType,
-                                ReceivingProperty = fieldInfo.Name,
-                                Request = nextLink,
-                                LoadPages = true
-                            },
-                            default,
-                            requestWithPages.FromJsonCasting,
-                            requestWithPages.PostMappingJson,
-                            "GetNextPage"
-                        );
-                        anyPageToLoad = true;
-                    }
-                } 
-                // Loop until there is no other pages to load
-            } while (anyPageToLoad);
-
-            // Restore all requests done
->>>>>>> 60c31cd4
-            batch.Requests.Clear();
-            // Rearrange order sequence
+            batch.Requests.Clear();
+            // Rearrange order sequence
             doneRequests.ForEach(r =>
             {
                 r.Order = batch.Requests.Count;
@@ -2162,4 +1795,4 @@
             return propertyToGet.GetValue(model);
         }
     }
-}
+}