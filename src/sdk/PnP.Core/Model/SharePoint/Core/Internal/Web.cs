--- conflicted
+++ resolved
@@ -800,7 +800,48 @@
 
         #endregion
 
-<<<<<<< HEAD
+        #region Syntex support
+        public async Task<bool> IsSyntexContentCenterAsync()
+        {
+            await EnsurePropertiesAsync(p => p.WebTemplate).ConfigureAwait(false);
+
+            // Syntex Content Center sites use a specific template
+            if (WebTemplate == "CONTENTCTR")
+            {
+                return true;
+            }
+
+            return false;
+        }
+
+        public bool IsSyntexContentCenter()
+        {
+            return IsSyntexContentCenterAsync().GetAwaiter().GetResult();
+        }
+
+        public async Task<ISyntexContentCenter> AsSyntexContentCenterAsync()
+        {
+            if (await IsSyntexContentCenterAsync().ConfigureAwait(false))
+            {
+                SyntexContentCenter syntexContentCenter = new SyntexContentCenter()
+                {
+                    Web = this
+                };
+
+                return syntexContentCenter;
+            }
+            else
+            {
+                return null;
+            }
+        }
+
+        public ISyntexContentCenter AsSyntexContentCenter()
+        {
+            return AsSyntexContentCenterAsync().GetAwaiter().GetResult();
+        }
+        #endregion
+
         #region Hub Sites
 
         /// <summary>
@@ -811,48 +852,6 @@
             throw new NotImplementedException();
         }
 
-=======
-        #region Syntex support
-        public async Task<bool> IsSyntexContentCenterAsync()
-        {
-            await EnsurePropertiesAsync(p => p.WebTemplate).ConfigureAwait(false);
-
-            // Syntex Content Center sites use a specific template
-            if (WebTemplate == "CONTENTCTR")
-            {
-                return true;
-            }
-
-            return false;
-        }
-
-        public bool IsSyntexContentCenter()
-        {
-            return IsSyntexContentCenterAsync().GetAwaiter().GetResult();
-        }
-
-        public async Task<ISyntexContentCenter> AsSyntexContentCenterAsync()
-        {
-            if (await IsSyntexContentCenterAsync().ConfigureAwait(false))
-            {
-                SyntexContentCenter syntexContentCenter = new SyntexContentCenter()
-                {
-                    Web = this
-                };
-
-                return syntexContentCenter;
-            }
-            else
-            {
-                return null;
-            }
-        }
-
-        public ISyntexContentCenter AsSyntexContentCenter()
-        {
-            return AsSyntexContentCenterAsync().GetAwaiter().GetResult();
-        }
->>>>>>> 980de2ce
         #endregion
 
         #endregion
