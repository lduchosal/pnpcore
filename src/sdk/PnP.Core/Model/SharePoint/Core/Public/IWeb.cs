using PnP.Core.Model.Security;
using PnP.Core.Services;
using System;
using System.Collections.Generic;
using System.Linq.Expressions;
using System.Threading.Tasks;

namespace PnP.Core.Model.SharePoint
{
    /// <summary>
    /// Public interface to define a Web object of SharePoint Online
    /// </summary>
    [ConcreteType(typeof(Web))]
    public interface IWeb : IDataModel<IWeb>, IDataModelGet<IWeb>, IDataModelLoad<IWeb>, IDataModelUpdate, IDataModelDelete, IQueryableDataModel
    {
        #region Properties
        /// <summary>
        /// The Unique ID of the Web object
        /// </summary>
        public Guid Id { get; }

        /// <summary>
        /// Gets the URL of the access request list to the current site.
        /// </summary>
        public string AccessRequestListUrl { get; }

        /// <summary>
        /// Gets or sets the description of the access request to this site.
        /// </summary>
        public string AccessRequestSiteDescription { get; set; }

        /// <summary>
        /// Gets a value that specifies whether the automatic ASPX page indexed is allowed.
        /// </summary>
        public bool AllowAutomaticASPXPageIndexing { get; }

        /// <summary>
        /// Gets a value that specifies whether the current user is allowed to create declarative workflow on this site.
        /// </summary>
        public bool AllowCreateDeclarativeWorkflowForCurrentUser { get; set; }

        /// <summary>
        /// Gets a value that specifies whether the current user is allowed to use a designer application to customize this site.
        /// </summary>
        public bool AllowDesignerForCurrentUser { get; set; }

        /// <summary>
        /// Gets a value that specifies whether the current user is allowed to edit the master page.
        /// </summary>
        public bool AllowMasterPageEditingForCurrentUser { get; }

        /// <summary>
        /// Gets a value that specifies whether the current user is allowed to revert the site to a default site template.
        /// </summary>
        public bool AllowRevertFromTemplateForCurrentUser { get; }

        /// <summary>
        /// Gets a value that specifies whether the site allows RSS feeds.
        /// </summary>
        public bool AllowRssFeeds { get; }

        /// <summary>
        /// Gets a value that specifies whether the current user is allowed to save declarative workflows as template.
        /// </summary>
        public bool AllowSaveDeclarativeWorkflowAsTemplateForCurrentUser { get; }

        /// <summary>
        /// Gets a value that specifies whether the current user is allowed to publish a declarative workflow.
        /// </summary>
        public bool AllowSavePublishDeclarativeWorkflowForCurrentUser { get; }

        /// <summary>
        /// The instance Id of the App Instance that this website represents.
        /// </summary>
        public Guid AppInstanceId { get; }

        /// <summary>
        /// Gets a boolean value that specifies whether the site contains highly confidential information.
        /// If the tenant settings don't allow tagging sites as confidential, this property will always return false.
        /// </summary>
        public bool ContainsConfidentialInfo { get; set; }

        /// <summary>
        /// Gets a value that specifies when the site was created.
        /// </summary>
        public DateTime Created { get; }

        /// <summary>
        /// The id of the default new page template. Use SetDefaultNewPageTemplateId to set the value.
        /// </summary>
        public Guid DefaultNewPageTemplateId { get; set; }

        /// <summary>
        /// Gets or sets the design package Id of this site.
        /// </summary>
        public Guid DesignPackageId { get; set; }

        /// <summary>
        /// Gets or sets whether the recommended items are disabled on this site.
        /// </summary>
        public bool DisableRecommendedItems { get; set; }

        /// <summary>
        /// Determines if the Document Library Callout's WAC previewers are enabled or not.
        /// </summary>
        public bool DocumentLibraryCalloutOfficeWebAppPreviewersDisabled { get; }

        /// <summary>
        /// Gets or sets a Boolean value that specifies whether the Web site should use Minimal Download Strategy.
        /// </summary>
        public bool EnableMinimalDownload { get; set; }

        /// <summary>
        /// Gets or sets the value of the footer emphasis.
        /// </summary>
        public FooterVariantThemeType FooterEmphasis { get; set; }

        /// <summary>
        /// Gets or sets a value that specifies whether the footer is enabled on the site.
        /// </summary>
        public bool FooterEnabled { get; set; }

        /// <summary>
        /// Gets or sets the value of the footer layout.
        /// </summary>
        public FooterLayoutType FooterLayout { get; set; }

        /// <summary>
        /// Gets or sets the value of the header emphasis.
        /// </summary>
        public VariantThemeType HeaderEmphasis { get; set; }

        /// <summary>
        /// Gets or sets the value of the header layout.
        /// </summary>
        public HeaderLayoutType HeaderLayout { get; set; }

        /// <summary>
        /// Gets or sets a value that specifies whether the title in header is hidden on the site.
        /// </summary>
        public bool HideTitleInHeader { get; set; }

        /// <summary>
        /// Gets a value that indicates whether the homepage is modernized.
        /// </summary>
        public bool IsHomepageModernized { get; }

        /// <summary>
        /// Gets a value that indicates whether the provisioning is complete.
        /// </summary>
        public bool IsProvisioningComplete { get; }

        /// <summary>
        /// Gets or sets a value that specifies whether the link to revert homepage is hidden.
        /// </summary>
        public bool IsRevertHomepageLinkHidden { get; set; }

        /// <summary>
        /// Gets a value that specifies the LCID for the language that is used on the site.
        /// </summary>
        public int Language { get; }

        /// <summary>
        /// Gets a value that specifies when an item was last modified in the site.
        /// </summary>
        public DateTime LastItemModifiedDate { get; }

        /// <summary>
        /// Gets a value that specifies when an item was last modified by user in the site.
        /// </summary>
        public DateTime LastItemUserModifiedDate { get; }

        /// <summary>
        /// Gets or sets the logo alignment of the site.
        /// </summary>
        public LogoAlignment LogoAlignment { get; set; }

        /// <summary>
        /// Gets or sets the URL of the master page that is used for the website.
        /// </summary>
        public string MasterUrl { get; set; }

        /// <summary>
        /// Gets or sets a value that specifies whether the megamenu is enabled on the site.
        /// </summary>
        public bool MegaMenuEnabled { get; set; }

        /// <summary>
        /// Gets or sets a value that specifies whether the audience targeting is enabled on the navigation of the site.
        /// </summary>
        public bool NavAudienceTargetingEnabled { get; set; }

        /// <summary>
        /// Gets or sets a value that specifies if the Next steps pane should open automatically as a first run experience
        /// when someone visits the site. You can only enable the experience for sites created on or after January 1, 2020
        /// </summary>
        public bool NextStepsFirstRunEnabled { get; set; }

        /// <summary>
        /// Returns if true if the tenant allowed to send push notifications in OneDrive for Business.
        /// </summary>
        public bool NotificationsInOneDriveForBusinessEnabled { get; }

        /// <summary>
        /// Returns if true if the tenant allowed to send push notifications in SharePoint.
        /// </summary>
        public bool NotificationsInSharePointEnabled { get; }

        /// <summary>
        /// Gets or sets a value that specifies whether the object cache is enabled on the site.
        /// </summary>
        public bool ObjectCacheEnabled { get; set; }

        /// <summary>
        /// Indicates whether the tenant administrator has chosen to disable the Preview Features. Default is true.
        /// </summary>
        public bool PreviewFeaturesEnabled { get; }

        /// <summary>
        /// Gets or sets the primary color of the site.
        /// </summary>
        public string PrimaryColor { get; }

        /// <summary>
        /// Gets the recycle bin of the website.
        /// </summary>
        public IRecycleBinItemCollection RecycleBin { get; }

        /// <summary>
        /// Gets or sets a value that specifies whether the Recycle Bin is enabled.
        /// </summary>
        public bool RecycleBinEnabled { get; set; }

        /// <summary>
        /// Gets or sets a Boolean value that specifies whether the Web site can be saved as a site template.
        /// </summary>
        public bool SaveSiteAsTemplateEnabled { get; set; }

        /// <summary>
        /// Search placeholder text for search box in navbar - overrides default placeholder text if set, returns null if not set.
        /// </summary>
        public string SearchBoxPlaceholderText { get; set; }

        /// <summary>
        /// Gets the server relative URL of the current site.
        /// </summary>
        public string ServerRelativeUrl { get; }

        /// <summary>
        /// Gets or sets the description of the Web site logo.
        /// </summary>
        public string SiteLogoDescription { get; set; }

        /// <summary>
        /// Gets or sets the server-relative URL of the Web site logo.
        /// This can also contain an absolute URL to the logo.
        /// </summary>
        public string SiteLogoUrl { get; set; }

        /// <summary>
        /// Gets or sets a value that specifies whether the RSS feeds are enabled on the site.
        /// </summary>
        public bool SyndicationEnabled { get; set; }

        /// <summary>
        /// Gets or sets a value that specifies how the tenant admin members can share.
        /// </summary>
        public SharingState TenantAdminMembersCanShare { get; }

        /// <summary>
        /// Get JSON serialized ThemeData for the current web.
        /// </summary>
        public string ThemeData { get; }

        /// <summary>
        /// Gets a value that indicates whether third party MDM (Mobile Device Management) is enabled on the site.
        /// </summary>
        public bool ThirdPartyMdmEnabled { get; }

        /// <summary>
        /// Gets or sets value that specifies whether the tree view is enabled on the site.
        /// </summary>
        public bool TreeViewEnabled { get; set; }

        /// <summary>
        /// Determines if we need to use the default access request
        /// If this value is True we send access requests to owner/owner's group
        /// If this value is False we send access requests to the configured AccessRequestEmail
        /// </summary>
        public bool UseAccessRequestDefault { get; }

        /// <summary>
        /// Gets the name of the site definition or site template that was used to create the site.
        /// </summary>
        public string WebTemplate { get; }

        /// <summary>
        /// Gets the web template configuration of the site.
        /// </summary>
        public string WebTemplateConfiguration { get; }

        /// <summary>
        /// Defines whether the site has to be crawled or not
        /// </summary>
        public bool NoCrawl { get; set; }

        /// <summary>
        /// The email address to which any access request will be sent
        /// </summary>
        public string RequestAccessEmail { get; set; }

        /// <summary>
        /// Specifies a string that contains the site-relative URL to which users are redirected when web is browsed (typically the site's home page).
        /// </summary>
        public string WelcomePage { get; }

        /// <summary>
        /// The Title of the Site, optional attribute.
        /// </summary>
        public string Title { get; set; }

        /// <summary>
        /// The Description of the Site, optional attribute.
        /// </summary>
        public string Description { get; set; }

        /// <summary>
        /// The AlternateCSS of the Site, optional attribute.
        /// </summary>
        public string AlternateCssUrl { get; set; }

        /// <summary>
        /// The Custom MasterPage Url of the Site, optional attribute.
        /// </summary>
        public string CustomMasterUrl { get; set; }

        /// <summary>
        /// Defines whether the comments on site pages are disabled or not
        /// </summary>
        public bool CommentsOnSitePagesDisabled { get; set; }

        /// <summary>
        /// Enables or disables the QuickLaunch for the site
        /// </summary>
        public bool QuickLaunchEnabled { get; set; }

        /// <summary>
        /// Defines whether to enable Multilingual capabilities for the current web
        /// </summary>
        public bool IsMultilingual { get; set; }

        /// <summary>
        /// Defines whether to OverwriteTranslationsOnChange on change for the current web
        /// </summary>
        public bool OverwriteTranslationsOnChange { get; set; }

        /// <summary>
        /// Defines whether to exclude the web from offline client
        /// </summary>
        public bool ExcludeFromOfflineClient { get; set; }

        /// <summary>
        /// Defines whether members can share content from the current web
        /// </summary>
        public bool MembersCanShare { get; set; }

        /// <summary>
        /// Defines whether disable flows for the current web
        /// </summary>
        public bool DisableFlows { get; set; }

        /// <summary>
        /// Defines whether disable PowerApps for the current web
        /// </summary>
        public bool DisableAppViews { get; set; }

        /// <summary>
        /// Defines whether to enable the Horizontal QuickLaunch for the current web
        /// </summary>
        public bool HorizontalQuickLaunch { get; set; }

        /// <summary>
        /// Defines the SearchScope for the site
        /// </summary>
        public SearchScope SearchScope { get; set; }

        /// <summary>
        /// Define if the suitebar search box should show or not 
        /// </summary>
        public SearchBoxInNavBar SearchBoxInNavBar { get; set; }

        /// <summary>
        /// The URL of the Web object
        /// </summary>
        public Uri Url { get; }

        /// <summary>
        /// List of languages (expressed via their id) that this site supports
        /// </summary>
        public List<int> SupportedUILanguageIds { get; }

        /// <summary>
        /// Gets the current user in the current context
        /// </summary>
#pragma warning disable CA1721 // Property names should not match get methods
        public ISharePointUser CurrentUser { get; }
#pragma warning restore CA1721 // Property names should not match get methods

        /// <summary>
        /// Collection of lists in the current Web object
        /// </summary>
        public IListCollection Lists { get; }

        /// <summary>
        /// Collection of content types in the current Web object
        /// </summary>
        public IContentTypeCollection ContentTypes { get; }

        /// <summary>
        /// Collection of fields in the current Web object
        /// </summary>
        public IFieldCollection Fields { get; }

        /// <summary>
        /// Collection of webs in this current web
        /// </summary>
        public IWebCollection Webs { get; }

        /// <summary>
        /// Collection of features enabled for the web
        /// </summary>
        public IFeatureCollection Features { get; }

        /// <summary>
        /// Collection of folders in the current Web object
        /// </summary>
        public IFolderCollection Folders { get; }

        /// <summary>
        /// Gets a collection of metadata for the Web site.
        /// </summary>
        public IPropertyValues AllProperties { get; }

        /// <summary>
        /// Gets the collection of all content types that apply to the current scope, including those of the current Web site, as well as any parent Web sites.
        /// </summary>
        public IContentTypeCollection AvailableContentTypes { get; }

        /// <summary>
        /// Gets a value that specifies the collection of all fields available for the current scope, including those of the current site, as well as any parent sites.
        /// </summary>
        public IFieldCollection AvailableFields { get; }

        /// <summary>
        /// Gets the root folder for the website.
        /// </summary>
        public IFolder RootFolder { get; }

        /// <summary>
        /// Gets the UserInfo list of the site collection that contains the website.
        /// </summary>
        public IList SiteUserInfoList { get; }

        /// <summary>
        /// Gets the collection of all users that belong to the site collection.
        /// </summary>
        public ISharePointUserCollection SiteUsers { get; }

        /// <summary>
        /// Gets the collection of all groups that belong to the site collection.
        /// </summary>
        public ISharePointGroupCollection SiteGroups { get; }

        /// <summary>
        /// Gets a value that specifies the collection of user custom actions for the site.
        /// </summary>
        public IUserCustomActionCollection UserCustomActions { get; }

        /// <summary>
        /// Get's the permission levels set on this web
        /// </summary>
        public IBasePermissions EffectiveBasePermissions { get; }

        /// <summary>
        /// Regional settings configured for this web
        /// </summary>
        public IRegionalSettings RegionalSettings { get; }

        /// <summary>
        /// Associated SharePoint Member group
        /// </summary>
        public ISharePointGroup AssociatedMemberGroup { get; }

        /// <summary>
        /// Associated SharePoint owner group
        /// </summary>
        public ISharePointGroup AssociatedOwnerGroup { get; }

        /// <summary>
        /// Associated SharePoint Visitor group
        /// </summary>
        public ISharePointGroup AssociatedVisitorGroup { get; }

        /// <summary>
        /// Role Definitions defined in this web
        /// </summary>
        public IRoleDefinitionCollection RoleDefinitions { get; }

        /// <summary>
        /// Role Assignments defined in this web
        /// </summary>
        public IRoleAssignmentCollection RoleAssignments { get; }


        #endregion

        #region Methods

        #region Pages API

        /// <summary>
        /// Gets the modern pages of this site, optionally scoped down via a filter
        /// </summary>
        /// <param name="pageName">Page name to filter on, uses a "starts with" filter</param>
        /// <returns>One of more modern pages</returns>
        public Task<List<IPage>> GetPagesAsync(string pageName = null);

        /// <summary>
        /// Gets the modern pages of this site, optionally scoped down via a filter
        /// </summary>
        /// <param name="pageName">Page name to filter on, uses a "starts with" filter</param>
        /// <returns>One of more modern pages</returns>
        public List<IPage> GetPages(string pageName = null);

        /// <summary>
        /// Creates a new modern page
        /// </summary>
        /// <param name="pageLayoutType">Optionally specify the page type, defaults to <see cref="PageLayoutType.Article"/></param>
        /// <returns>Created modern page</returns>
        public Task<IPage> NewPageAsync(PageLayoutType pageLayoutType = PageLayoutType.Article);

        /// <summary>
        /// Creates a new modern page
        /// </summary>
        /// <param name="pageLayoutType">Optionally specify the page type, defaults to <see cref="PageLayoutType.Article"/></param>
        /// <returns>Created modern page</returns>
        public IPage NewPage(PageLayoutType pageLayoutType = PageLayoutType.Article);
        #endregion

        #region GetFolderByServerRelativeUrl

        /// <summary>
        /// Get a folder in the current web from its server relative URL.
        /// </summary>
        /// <param name="serverRelativeUrl">The server relative URL of the folder to get.</param>
        /// <param name="expressions">Expressions needed to create the request</param>
        /// <returns>The folder to get</returns>
        public Task<IFolder> GetFolderByServerRelativeUrlAsync(string serverRelativeUrl, params Expression<Func<IFolder, object>>[] expressions);


        /// <summary>
        /// Get a folder in the current web from its server relative URL.
        /// </summary>
        /// <param name="serverRelativeUrl">The server relative URL of the folder to get.</param>
        /// <param name="expressions">Expressions needed to create the request</param>
        /// <returns>The folder to get</returns>
        public IFolder GetFolderByServerRelativeUrl(string serverRelativeUrl, params Expression<Func<IFolder, object>>[] expressions);

        /// <summary>
        /// Get a folder in the current web from its server relative URL via batch.
        /// </summary>
        /// <param name="batch">Batch to add this request to</param>
        /// <param name="serverRelativeUrl">The server relative URL of the folder to get.</param>
        /// <param name="expressions">Expressions needed to create the request</param>
        /// <returns>The folder to get</returns>
        public Task<IFolder> GetFolderByServerRelativeUrlBatchAsync(Batch batch, string serverRelativeUrl, params Expression<Func<IFolder, object>>[] expressions);

        /// <summary>
        /// Get a folder in the current web from its server relative URL via batch.
        /// </summary>
        /// <param name="batch">Batch to add this request to</param>
        /// <param name="serverRelativeUrl">The server relative URL of the folder to get.</param>
        /// <param name="expressions">Expressions needed to create the request</param>
        /// <returns>The folder to get</returns>
        public IFolder GetFolderByServerRelativeUrlBatch(Batch batch, string serverRelativeUrl, params Expression<Func<IFolder, object>>[] expressions);

        /// <summary>
        /// Get a folder in the current web from its server relative URL via batch.
        /// </summary>
        /// <param name="serverRelativeUrl">The server relative URL of the folder to get.</param>
        /// <param name="expressions">Expressions needed to create the request</param>
        /// <returns>The folder to get</returns>
        public Task<IFolder> GetFolderByServerRelativeUrlBatchAsync(string serverRelativeUrl, params Expression<Func<IFolder, object>>[] expressions);

        /// <summary>
        /// Get a folder in the current web from its server relative URL via batch.
        /// </summary>
        /// <param name="serverRelativeUrl">The server relative URL of the folder to get.</param>
        /// <param name="expressions">Expressions needed to create the request</param>
        /// <returns>The folder to get</returns>
        public IFolder GetFolderByServerRelativeUrlBatch(string serverRelativeUrl, params Expression<Func<IFolder, object>>[] expressions);

        #endregion

        #region GetFolderById
        /// <summary>
        /// Get a folder in the current web from its id.
        /// </summary>
        /// <param name="folderId">The id of the folder to get.</param>
        /// <param name="expressions">Expressions needed to create the request</param>
        /// <returns>The folder to get</returns>
        public Task<IFolder> GetFolderByIdAsync(Guid folderId, params Expression<Func<IFolder, object>>[] expressions);


        /// <summary>
        /// Get a folder in the current web from its id.
        /// </summary>
        /// <param name="folderId">The id of the folder to get.</param>
        /// <param name="expressions">Expressions needed to create the request</param>
        /// <returns>The folder to get</returns>
        public IFolder GetFolderById(Guid folderId, params Expression<Func<IFolder, object>>[] expressions);

        /// <summary>
        /// Get a folder in the current web from its id via batch.
        /// </summary>
        /// <param name="batch">Batch to add this request to</param>
        /// <param name="folderId">The id of the folder to get.</param>
        /// <param name="expressions">Expressions needed to create the request</param>
        /// <returns>The folder to get</returns>
        public Task<IFolder> GetFolderByIdBatchAsync(Batch batch, Guid folderId, params Expression<Func<IFolder, object>>[] expressions);

        /// <summary>
        /// Get a folder in the current web from its id via batch.
        /// </summary>
        /// <param name="batch">Batch to add this request to</param>
        /// <param name="folderId">The id of the folder to get.</param>
        /// <param name="expressions">Expressions needed to create the request</param>
        /// <returns>The folder to get</returns>
        public IFolder GetFolderByIdBatch(Batch batch, Guid folderId, params Expression<Func<IFolder, object>>[] expressions);

        /// <summary>
        /// Get a folder in the current web from its id via batch.
        /// </summary>
        /// <param name="folderId">The id of the folder to get.</param>
        /// <param name="expressions">Expressions needed to create the request</param>
        /// <returns>The folder to get</returns>
        public Task<IFolder> GetFolderByIdBatchAsync(Guid folderId, params Expression<Func<IFolder, object>>[] expressions);

        /// <summary>
        /// Get a folder in the current web from its id via batch.
        /// </summary>
        /// <param name="folderId">The id of the folder to get.</param>
        /// <param name="expressions">Expressions needed to create the request</param>
        /// <returns>The folder to get</returns>
        public IFolder GetFolderByIdBatch(Guid folderId, params Expression<Func<IFolder, object>>[] expressions);
        #endregion

        #region GetFileByServerRelativeUrl

        /// <summary>
        /// Get a file in the current web from its server relative URL.
        /// </summary>
        /// <param name="serverRelativeUrl">The server relative URL of the file to get.</param>
        /// <param name="expressions">Expressions needed to create the request</param>
        /// <returns>The file to get</returns>
        public Task<IFile> GetFileByServerRelativeUrlAsync(string serverRelativeUrl, params Expression<Func<IFile, object>>[] expressions);


        /// <summary>
        /// Get a file in the current web from its server relative URL.
        /// </summary>
        /// <param name="serverRelativeUrl">The server relative URL of the file to get.</param>
        /// <param name="expressions">Expressions needed to create the request</param>
        /// <returns>The file to get</returns>
        public IFile GetFileByServerRelativeUrl(string serverRelativeUrl, params Expression<Func<IFile, object>>[] expressions);

        /// <summary>
        /// Get a file in the current web from its server relative URL via batch.
        /// </summary>
        /// <param name="batch">Batch to add this request to</param>
        /// <param name="serverRelativeUrl">The server relative URL of the file to get.</param>
        /// <param name="expressions">Expressions needed to create the request</param>
        /// <returns>The file to get</returns>
        public Task<IFile> GetFileByServerRelativeUrlBatchAsync(Batch batch, string serverRelativeUrl, params Expression<Func<IFile, object>>[] expressions);

        /// <summary>
        /// Get a file in the current web from its server relative URL via batch.
        /// </summary>
        /// <param name="batch">Batch to add this request to</param>
        /// <param name="serverRelativeUrl">The server relative URL of the file to get.</param>
        /// <param name="expressions">Expressions needed to create the request</param>
        /// <returns>The file to get</returns>
        public IFile GetFileByServerRelativeUrlBatch(Batch batch, string serverRelativeUrl, params Expression<Func<IFile, object>>[] expressions);

        /// <summary>
        /// Get a file in the current web from its server relative URL via batch.
        /// </summary>
        /// <param name="serverRelativeUrl">The server relative URL of the file to get.</param>
        /// <param name="expressions">Expressions needed to create the request</param>
        /// <returns>The file to get</returns>
        public Task<IFile> GetFileByServerRelativeUrlBatchAsync(string serverRelativeUrl, params Expression<Func<IFile, object>>[] expressions);

        /// <summary>
        /// Get a file in the current web from its server relative URL via batch.
        /// </summary>
        /// <param name="serverRelativeUrl">The server relative URL of the file to get.</param>
        /// <param name="expressions">Expressions needed to create the request</param>
        /// <returns>The file to get</returns>
        public IFile GetFileByServerRelativeUrlBatch(string serverRelativeUrl, params Expression<Func<IFile, object>>[] expressions);

        #endregion

        #region IsNoScriptSite 
        /// <summary>
        /// Checks if this web is configured for NoScript
        /// </summary>
        /// <returns>True if set to NoScript, false otherwise</returns>
        public Task<bool> IsNoScriptSiteAsync();

        /// <summary>
        /// Checks if this web is configured for NoScript
        /// </summary>
        /// <returns>True if set to NoScript, false otherwise</returns>
        public bool IsNoScriptSite();
        #endregion

        #region Users

        /// <summary>
        /// Ensures the given users exists
        /// </summary>
        /// <param name="userPrincipalName">UserPrincipalName value of the user to verify</param>
        /// <returns>The ensured <see cref="ISharePointUser"/></returns>
        public Task<ISharePointUser> EnsureUserAsync(string userPrincipalName);

        /// <summary>
        /// Ensures the given users exists
        /// </summary>
        /// <param name="userPrincipalName">UserPrincipalName value of the user to verify</param>
        /// <returns>The ensured <see cref="ISharePointUser"/></returns>
        public ISharePointUser EnsureUser(string userPrincipalName);

        /// <summary>
        /// Ensures the given users exists
        /// </summary>
        /// <param name="userPrincipalName">UserPrincipalName value of the user to verify</param>
        /// <returns>The ensured <see cref="ISharePointUser"/></returns>
        public Task<ISharePointUser> EnsureUserBatchAsync(string userPrincipalName);

        /// <summary>
        /// Ensures the given users exists
        /// </summary>
        /// <param name="userPrincipalName">UserPrincipalName value of the user to verify</param>
        /// <returns>The ensured <see cref="ISharePointUser"/></returns>
        public ISharePointUser EnsureUserBatch(string userPrincipalName);

        /// <summary>
        /// Ensures the given users exists
        /// </summary>
        /// <param name="batch">Batch to add this request to</param>
        /// <param name="userPrincipalName">UserPrincipalName value of the user to verify</param>
        /// <returns>The ensured <see cref="ISharePointUser"/></returns>
        public Task<ISharePointUser> EnsureUserBatchAsync(Batch batch, string userPrincipalName);

        /// <summary>
        /// Ensures the given users exists
        /// </summary>
        /// <param name="batch">Batch to add this request to</param>
        /// <param name="userPrincipalName">UserPrincipalName value of the user to verify</param>
        /// <returns>The ensured <see cref="ISharePointUser"/></returns>
        public ISharePointUser EnsureUserBatch(Batch batch, string userPrincipalName);

        /// <summary>
        /// Get's the current logged on user making the request to SharePoint
        /// </summary>
        /// <returns>The current <see cref="ISharePointUser"/></returns>
        public Task<ISharePointUser> GetCurrentUserAsync();

        /// <summary>
        /// Get's the current logged on user making the request to SharePoint
        /// </summary>
        /// <returns>The current <see cref="ISharePointUser"/></returns>
        public ISharePointUser GetCurrentUser();

        /// <summary>
        /// Get's the current logged on user making the request to SharePoint
        /// </summary>
        /// <returns>The current <see cref="ISharePointUser"/></returns>
        public Task<ISharePointUser> GetCurrentUserBatchAsync();

        /// <summary>
        /// Get's the current logged on user making the request to SharePoint
        /// </summary>
        /// <returns>The current <see cref="ISharePointUser"/></returns>
        public ISharePointUser GetCurrentUserBatch();

        /// <summary>
        /// Get's the current logged on user making the request to SharePoint
        /// </summary>
        /// <param name="batch">Batch to add this request to</param>
        /// <returns>The current <see cref="ISharePointUser"/></returns>
        public Task<ISharePointUser> GetCurrentUserBatchAsync(Batch batch);

        /// <summary>
        /// Get's the current logged on user making the request to SharePoint
        /// </summary>
        /// <param name="batch">Batch to add this request to</param>
        /// <returns>The current <see cref="ISharePointUser"/></returns>
        public ISharePointUser GetCurrentUserBatch(Batch batch);

        /// <summary>
        /// Get's a user by it's id in this site. The user needs to exist, use <see cref="EnsureUser(string)"/> if you want to create the user if it does not yet exist
        /// </summary>
        /// <param name="userId">Id of the user to get</param>
        /// <returns>The found user as <see cref="ISharePointPrincipal"/></returns>
        public ISharePointUser GetUserById(int userId);

        /// <summary>
        /// Get's a user by it's id in this site. The user needs to exist, use <see cref="EnsureUserAsync(string)"/> if you want to create the user if it does not yet exist
        /// </summary>
        /// <param name="userId">Id of the user to get</param>
        /// <returns>The found user as <see cref="ISharePointPrincipal"/></returns>
        public Task<ISharePointUser> GetUserByIdAsync(int userId);

        /// <summary>
        /// Get's a user by it's id in this site. The user needs to exist, use <see cref="EnsureUserBatch(string)"/> if you want to create the user if it does not yet exist
        /// </summary>
        /// <param name="userId">Id of the user to get</param>
        /// <returns>The found user as <see cref="ISharePointPrincipal"/></returns>
        public ISharePointUser GetUserByIdBatch(int userId);

        /// <summary>
        /// Get's a user by it's id in this site. The user needs to exist, use <see cref="EnsureUserBatchAsync(string)"/> if you want to create the user if it does not yet exist
        /// </summary>
        /// <param name="userId">Id of the user to get</param>
        /// <returns>The found user as <see cref="ISharePointPrincipal"/></returns>
        public Task<ISharePointUser> GetUserByIdBatchAsync(int userId);

        /// <summary>
        /// Get's a user by it's id in this site. The user needs to exist, use <see cref="EnsureUserBatch(string)"/> if you want to create the user if it does not yet exist
        /// </summary>
        /// <param name="batch">Batch to add this request to</param>
        /// <param name="userId">Id of the user to get</param>
        /// <returns>The found user as <see cref="ISharePointPrincipal"/></returns>
        public ISharePointUser GetUserByIdBatch(Batch batch, int userId);

        /// <summary>
        /// Get's a user by it's id in this site. The user needs to exist, use <see cref="EnsureUserBatchAsync(string)"/> if you want to create the user if it does not yet exist
        /// </summary>
        /// <param name="batch">Batch to add this request to</param>
        /// <param name="userId">Id of the user to get</param>
        /// <returns>The found user as <see cref="ISharePointPrincipal"/></returns>
        public Task<ISharePointUser> GetUserByIdBatchAsync(Batch batch, int userId);

        #endregion

        #region Multi-lingual

        /// <summary>
        /// Ensure a site can support multilingual (pages) for the passed along languages
        /// </summary>
        /// <param name="requiredLanguageIds">List of langauges to support for multilingual on this site. See https://capacreative.co.uk/resources/reference-sharepoint-online-languages-ids/ for information on the language ids</param>
        /// <returns></returns>
        Task EnsureMultilingualAsync(List<int> requiredLanguageIds);

        /// <summary>
        /// Ensure a site can support multilingual (pages) for the passed along languages
        /// </summary>
        /// <param name="requiredLanguageIds">List of langauges to support for multilingual on this site. See https://capacreative.co.uk/resources/reference-sharepoint-online-languages-ids/ for information on the language ids</param>
        /// <returns></returns>
        void EnsureMultilingual(List<int> requiredLanguageIds);

        #endregion

<<<<<<< HEAD
        #region Hub Site

        /// <summary>
        /// Sync the hub site theme from parent hub site
        /// </summary>
        public Task SyncHubSiteThemeAsync();

=======
        #region Syntex support
        /// <summary>
        /// Is this web a Syntex Content Center
        /// </summary>
        /// <returns>True if this web is a Syntex Content Center, false otherwise</returns>
        Task<bool> IsSyntexContentCenterAsync();

        /// <summary>
        /// Is this web a Syntex Content Center
        /// </summary>
        /// <returns>True if this web is a Syntex Content Center, false otherwise</returns>
        bool IsSyntexContentCenter();

        /// <summary>
        /// Returns the current web as <see cref="ISyntexContentCenter"/> if the web is a Syntex Content Center, null is returned otherwise
        /// </summary>
        /// <returns>The current web as <see cref="ISyntexContentCenter"/></returns>
        Task<ISyntexContentCenter> AsSyntexContentCenterAsync();

        /// <summary>
        /// Returns the current web as <see cref="ISyntexContentCenter"/> if the web is a Syntex Content Center, null is returned otherwise
        /// </summary>
        /// <returns>The current web as <see cref="ISyntexContentCenter"/></returns>
        ISyntexContentCenter AsSyntexContentCenter();
>>>>>>> 980de2ce
        #endregion

        #endregion

        #region TO IMPLEMENT
        // Take information from here to update documentation of this class member
        // https://docs.microsoft.com/en-us/previous-versions/office/sharepoint-server/ee546309(v=office.15)

        ///// <summary>
        ///// To update...
        ///// </summary>
        //public IActivityEntityCollection Activities { get; }

        ///// <summary>
        ///// To update...
        ///// </summary>
        //public IActivityLogger ActivityLogger { get; }

        ///// <summary>
        ///// To update...
        ///// </summary>
        //public IAlertCollection Alerts { get; }

        ///// <summary>
        ///// To update...
        ///// </summary>
        //public IAppTileCollection AppTiles { get; }

        ///// <summary>
        ///// To update...
        ///// </summary>
        //public IModernizeHomepageResult CanModernizeHomepage { get; }

        ///// <summary>
        ///// To update...
        ///// </summary>
        //public IClientWebPartCollection ClientWebParts { get; }

        ///// <summary>
        ///// To update...
        ///// </summary>
        //public IDataLeakagePreventionStatusInfo DataLeakagePreventionStatusInfo { get; }

        ///// <summary>
        ///// To update...
        ///// </summary>
        //public IUserResource DescriptionResource { get; }

        ///// <summary>
        ///// To update...
        ///// </summary>
        //public IEventReceiverDefinitionCollection EventReceivers { get; }

        ///// <summary>
        ///// To update...
        ///// </summary>
        //public IHostedAppsManager HostedApps { get; }

        ///// <summary>
        ///// To update...
        ///// </summary>
        //public IListTemplateCollection ListTemplates { get; }

        ///// <summary>
        ///// To update...
        ///// </summary>
        //public IMultilingualSettings MultilingualSettings { get; }

        ///// <summary>
        ///// To update...
        ///// </summary>
        //public INavigation Navigation { get; }

        ///// <summary>
        ///// To update...
        ///// </summary>
        //public ISharedDocumentInfoCollection OneDriveSharedItems { get; }

        ///// <summary>
        ///// To update...
        ///// </summary>
        //public IWebInformation ParentWeb { get; }

        ///// <summary>
        ///// To update...
        ///// </summary>
        //public IPushNotificationSubscriberCollection PushNotificationSubscribers { get; }

        ///// <summary>
        ///// To update...
        ///// </summary>
        //public ISiteCollectionCorporateCatalogAccessor SiteCollectionAppCatalog { get; }

        ///// <summary>
        ///// To update...
        ///// </summary>
        //public ITenantCorporateCatalogAccessor TenantAppCatalog { get; }

        ///// <summary>
        ///// To update...
        ///// </summary>
        //public IThemeInfo ThemeInfo { get; }

        ///// <summary>
        ///// To update...
        ///// </summary>
        //public IUserResource TitleResource { get; }

        ///// <summary>
        ///// To update...
        ///// </summary>
        //public IWebInformationCollection WebInfos { get; }

        ///// <summary>
        ///// To update...
        ///// </summary>
        //public IWorkflowAssociationCollection WorkflowAssociations { get; }

        ///// <summary>
        ///// To update...
        ///// </summary>
        //public IWorkflowTemplateCollection WorkflowTemplates { get; }

        #endregion
    }
}
<|MERGE_RESOLUTION|>--- conflicted
+++ resolved
@@ -1,1034 +1,1033 @@
-using PnP.Core.Model.Security;
-using PnP.Core.Services;
-using System;
-using System.Collections.Generic;
-using System.Linq.Expressions;
-using System.Threading.Tasks;
-
-namespace PnP.Core.Model.SharePoint
-{
-    /// <summary>
-    /// Public interface to define a Web object of SharePoint Online
-    /// </summary>
-    [ConcreteType(typeof(Web))]
-    public interface IWeb : IDataModel<IWeb>, IDataModelGet<IWeb>, IDataModelLoad<IWeb>, IDataModelUpdate, IDataModelDelete, IQueryableDataModel
-    {
-        #region Properties
-        /// <summary>
-        /// The Unique ID of the Web object
-        /// </summary>
-        public Guid Id { get; }
-
-        /// <summary>
-        /// Gets the URL of the access request list to the current site.
-        /// </summary>
-        public string AccessRequestListUrl { get; }
-
-        /// <summary>
-        /// Gets or sets the description of the access request to this site.
-        /// </summary>
-        public string AccessRequestSiteDescription { get; set; }
-
-        /// <summary>
-        /// Gets a value that specifies whether the automatic ASPX page indexed is allowed.
-        /// </summary>
-        public bool AllowAutomaticASPXPageIndexing { get; }
-
-        /// <summary>
-        /// Gets a value that specifies whether the current user is allowed to create declarative workflow on this site.
-        /// </summary>
-        public bool AllowCreateDeclarativeWorkflowForCurrentUser { get; set; }
-
-        /// <summary>
-        /// Gets a value that specifies whether the current user is allowed to use a designer application to customize this site.
-        /// </summary>
-        public bool AllowDesignerForCurrentUser { get; set; }
-
-        /// <summary>
-        /// Gets a value that specifies whether the current user is allowed to edit the master page.
-        /// </summary>
-        public bool AllowMasterPageEditingForCurrentUser { get; }
-
-        /// <summary>
-        /// Gets a value that specifies whether the current user is allowed to revert the site to a default site template.
-        /// </summary>
-        public bool AllowRevertFromTemplateForCurrentUser { get; }
-
-        /// <summary>
-        /// Gets a value that specifies whether the site allows RSS feeds.
-        /// </summary>
-        public bool AllowRssFeeds { get; }
-
-        /// <summary>
-        /// Gets a value that specifies whether the current user is allowed to save declarative workflows as template.
-        /// </summary>
-        public bool AllowSaveDeclarativeWorkflowAsTemplateForCurrentUser { get; }
-
-        /// <summary>
-        /// Gets a value that specifies whether the current user is allowed to publish a declarative workflow.
-        /// </summary>
-        public bool AllowSavePublishDeclarativeWorkflowForCurrentUser { get; }
-
-        /// <summary>
-        /// The instance Id of the App Instance that this website represents.
-        /// </summary>
-        public Guid AppInstanceId { get; }
-
-        /// <summary>
-        /// Gets a boolean value that specifies whether the site contains highly confidential information.
-        /// If the tenant settings don't allow tagging sites as confidential, this property will always return false.
-        /// </summary>
-        public bool ContainsConfidentialInfo { get; set; }
-
-        /// <summary>
-        /// Gets a value that specifies when the site was created.
-        /// </summary>
-        public DateTime Created { get; }
-
-        /// <summary>
-        /// The id of the default new page template. Use SetDefaultNewPageTemplateId to set the value.
-        /// </summary>
-        public Guid DefaultNewPageTemplateId { get; set; }
-
-        /// <summary>
-        /// Gets or sets the design package Id of this site.
-        /// </summary>
-        public Guid DesignPackageId { get; set; }
-
-        /// <summary>
-        /// Gets or sets whether the recommended items are disabled on this site.
-        /// </summary>
-        public bool DisableRecommendedItems { get; set; }
-
-        /// <summary>
-        /// Determines if the Document Library Callout's WAC previewers are enabled or not.
-        /// </summary>
-        public bool DocumentLibraryCalloutOfficeWebAppPreviewersDisabled { get; }
-
-        /// <summary>
-        /// Gets or sets a Boolean value that specifies whether the Web site should use Minimal Download Strategy.
-        /// </summary>
-        public bool EnableMinimalDownload { get; set; }
-
-        /// <summary>
-        /// Gets or sets the value of the footer emphasis.
-        /// </summary>
-        public FooterVariantThemeType FooterEmphasis { get; set; }
-
-        /// <summary>
-        /// Gets or sets a value that specifies whether the footer is enabled on the site.
-        /// </summary>
-        public bool FooterEnabled { get; set; }
-
-        /// <summary>
-        /// Gets or sets the value of the footer layout.
-        /// </summary>
-        public FooterLayoutType FooterLayout { get; set; }
-
-        /// <summary>
-        /// Gets or sets the value of the header emphasis.
-        /// </summary>
-        public VariantThemeType HeaderEmphasis { get; set; }
-
-        /// <summary>
-        /// Gets or sets the value of the header layout.
-        /// </summary>
-        public HeaderLayoutType HeaderLayout { get; set; }
-
-        /// <summary>
-        /// Gets or sets a value that specifies whether the title in header is hidden on the site.
-        /// </summary>
-        public bool HideTitleInHeader { get; set; }
-
-        /// <summary>
-        /// Gets a value that indicates whether the homepage is modernized.
-        /// </summary>
-        public bool IsHomepageModernized { get; }
-
-        /// <summary>
-        /// Gets a value that indicates whether the provisioning is complete.
-        /// </summary>
-        public bool IsProvisioningComplete { get; }
-
-        /// <summary>
-        /// Gets or sets a value that specifies whether the link to revert homepage is hidden.
-        /// </summary>
-        public bool IsRevertHomepageLinkHidden { get; set; }
-
-        /// <summary>
-        /// Gets a value that specifies the LCID for the language that is used on the site.
-        /// </summary>
-        public int Language { get; }
-
-        /// <summary>
-        /// Gets a value that specifies when an item was last modified in the site.
-        /// </summary>
-        public DateTime LastItemModifiedDate { get; }
-
-        /// <summary>
-        /// Gets a value that specifies when an item was last modified by user in the site.
-        /// </summary>
-        public DateTime LastItemUserModifiedDate { get; }
-
-        /// <summary>
-        /// Gets or sets the logo alignment of the site.
-        /// </summary>
-        public LogoAlignment LogoAlignment { get; set; }
-
-        /// <summary>
-        /// Gets or sets the URL of the master page that is used for the website.
-        /// </summary>
-        public string MasterUrl { get; set; }
-
-        /// <summary>
-        /// Gets or sets a value that specifies whether the megamenu is enabled on the site.
-        /// </summary>
-        public bool MegaMenuEnabled { get; set; }
-
-        /// <summary>
-        /// Gets or sets a value that specifies whether the audience targeting is enabled on the navigation of the site.
-        /// </summary>
-        public bool NavAudienceTargetingEnabled { get; set; }
-
-        /// <summary>
-        /// Gets or sets a value that specifies if the Next steps pane should open automatically as a first run experience
-        /// when someone visits the site. You can only enable the experience for sites created on or after January 1, 2020
-        /// </summary>
-        public bool NextStepsFirstRunEnabled { get; set; }
-
-        /// <summary>
-        /// Returns if true if the tenant allowed to send push notifications in OneDrive for Business.
-        /// </summary>
-        public bool NotificationsInOneDriveForBusinessEnabled { get; }
-
-        /// <summary>
-        /// Returns if true if the tenant allowed to send push notifications in SharePoint.
-        /// </summary>
-        public bool NotificationsInSharePointEnabled { get; }
-
-        /// <summary>
-        /// Gets or sets a value that specifies whether the object cache is enabled on the site.
-        /// </summary>
-        public bool ObjectCacheEnabled { get; set; }
-
-        /// <summary>
-        /// Indicates whether the tenant administrator has chosen to disable the Preview Features. Default is true.
-        /// </summary>
-        public bool PreviewFeaturesEnabled { get; }
-
-        /// <summary>
-        /// Gets or sets the primary color of the site.
-        /// </summary>
-        public string PrimaryColor { get; }
-
-        /// <summary>
-        /// Gets the recycle bin of the website.
-        /// </summary>
-        public IRecycleBinItemCollection RecycleBin { get; }
-
-        /// <summary>
-        /// Gets or sets a value that specifies whether the Recycle Bin is enabled.
-        /// </summary>
-        public bool RecycleBinEnabled { get; set; }
-
-        /// <summary>
-        /// Gets or sets a Boolean value that specifies whether the Web site can be saved as a site template.
-        /// </summary>
-        public bool SaveSiteAsTemplateEnabled { get; set; }
-
-        /// <summary>
-        /// Search placeholder text for search box in navbar - overrides default placeholder text if set, returns null if not set.
-        /// </summary>
-        public string SearchBoxPlaceholderText { get; set; }
-
-        /// <summary>
-        /// Gets the server relative URL of the current site.
-        /// </summary>
-        public string ServerRelativeUrl { get; }
-
-        /// <summary>
-        /// Gets or sets the description of the Web site logo.
-        /// </summary>
-        public string SiteLogoDescription { get; set; }
-
-        /// <summary>
-        /// Gets or sets the server-relative URL of the Web site logo.
-        /// This can also contain an absolute URL to the logo.
-        /// </summary>
-        public string SiteLogoUrl { get; set; }
-
-        /// <summary>
-        /// Gets or sets a value that specifies whether the RSS feeds are enabled on the site.
-        /// </summary>
-        public bool SyndicationEnabled { get; set; }
-
-        /// <summary>
-        /// Gets or sets a value that specifies how the tenant admin members can share.
-        /// </summary>
-        public SharingState TenantAdminMembersCanShare { get; }
-
-        /// <summary>
-        /// Get JSON serialized ThemeData for the current web.
-        /// </summary>
-        public string ThemeData { get; }
-
-        /// <summary>
-        /// Gets a value that indicates whether third party MDM (Mobile Device Management) is enabled on the site.
-        /// </summary>
-        public bool ThirdPartyMdmEnabled { get; }
-
-        /// <summary>
-        /// Gets or sets value that specifies whether the tree view is enabled on the site.
-        /// </summary>
-        public bool TreeViewEnabled { get; set; }
-
-        /// <summary>
-        /// Determines if we need to use the default access request
-        /// If this value is True we send access requests to owner/owner's group
-        /// If this value is False we send access requests to the configured AccessRequestEmail
-        /// </summary>
-        public bool UseAccessRequestDefault { get; }
-
-        /// <summary>
-        /// Gets the name of the site definition or site template that was used to create the site.
-        /// </summary>
-        public string WebTemplate { get; }
-
-        /// <summary>
-        /// Gets the web template configuration of the site.
-        /// </summary>
-        public string WebTemplateConfiguration { get; }
-
-        /// <summary>
-        /// Defines whether the site has to be crawled or not
-        /// </summary>
-        public bool NoCrawl { get; set; }
-
-        /// <summary>
-        /// The email address to which any access request will be sent
-        /// </summary>
-        public string RequestAccessEmail { get; set; }
-
-        /// <summary>
-        /// Specifies a string that contains the site-relative URL to which users are redirected when web is browsed (typically the site's home page).
-        /// </summary>
-        public string WelcomePage { get; }
-
-        /// <summary>
-        /// The Title of the Site, optional attribute.
-        /// </summary>
-        public string Title { get; set; }
-
-        /// <summary>
-        /// The Description of the Site, optional attribute.
-        /// </summary>
-        public string Description { get; set; }
-
-        /// <summary>
-        /// The AlternateCSS of the Site, optional attribute.
-        /// </summary>
-        public string AlternateCssUrl { get; set; }
-
-        /// <summary>
-        /// The Custom MasterPage Url of the Site, optional attribute.
-        /// </summary>
-        public string CustomMasterUrl { get; set; }
-
-        /// <summary>
-        /// Defines whether the comments on site pages are disabled or not
-        /// </summary>
-        public bool CommentsOnSitePagesDisabled { get; set; }
-
-        /// <summary>
-        /// Enables or disables the QuickLaunch for the site
-        /// </summary>
-        public bool QuickLaunchEnabled { get; set; }
-
-        /// <summary>
-        /// Defines whether to enable Multilingual capabilities for the current web
-        /// </summary>
-        public bool IsMultilingual { get; set; }
-
-        /// <summary>
-        /// Defines whether to OverwriteTranslationsOnChange on change for the current web
-        /// </summary>
-        public bool OverwriteTranslationsOnChange { get; set; }
-
-        /// <summary>
-        /// Defines whether to exclude the web from offline client
-        /// </summary>
-        public bool ExcludeFromOfflineClient { get; set; }
-
-        /// <summary>
-        /// Defines whether members can share content from the current web
-        /// </summary>
-        public bool MembersCanShare { get; set; }
-
-        /// <summary>
-        /// Defines whether disable flows for the current web
-        /// </summary>
-        public bool DisableFlows { get; set; }
-
-        /// <summary>
-        /// Defines whether disable PowerApps for the current web
-        /// </summary>
-        public bool DisableAppViews { get; set; }
-
-        /// <summary>
-        /// Defines whether to enable the Horizontal QuickLaunch for the current web
-        /// </summary>
-        public bool HorizontalQuickLaunch { get; set; }
-
-        /// <summary>
-        /// Defines the SearchScope for the site
-        /// </summary>
-        public SearchScope SearchScope { get; set; }
-
-        /// <summary>
-        /// Define if the suitebar search box should show or not 
-        /// </summary>
-        public SearchBoxInNavBar SearchBoxInNavBar { get; set; }
-
-        /// <summary>
-        /// The URL of the Web object
-        /// </summary>
-        public Uri Url { get; }
-
-        /// <summary>
-        /// List of languages (expressed via their id) that this site supports
-        /// </summary>
-        public List<int> SupportedUILanguageIds { get; }
-
-        /// <summary>
-        /// Gets the current user in the current context
-        /// </summary>
-#pragma warning disable CA1721 // Property names should not match get methods
-        public ISharePointUser CurrentUser { get; }
-#pragma warning restore CA1721 // Property names should not match get methods
-
-        /// <summary>
-        /// Collection of lists in the current Web object
-        /// </summary>
-        public IListCollection Lists { get; }
-
-        /// <summary>
-        /// Collection of content types in the current Web object
-        /// </summary>
-        public IContentTypeCollection ContentTypes { get; }
-
-        /// <summary>
-        /// Collection of fields in the current Web object
-        /// </summary>
-        public IFieldCollection Fields { get; }
-
-        /// <summary>
-        /// Collection of webs in this current web
-        /// </summary>
-        public IWebCollection Webs { get; }
-
-        /// <summary>
-        /// Collection of features enabled for the web
-        /// </summary>
-        public IFeatureCollection Features { get; }
-
-        /// <summary>
-        /// Collection of folders in the current Web object
-        /// </summary>
-        public IFolderCollection Folders { get; }
-
-        /// <summary>
-        /// Gets a collection of metadata for the Web site.
-        /// </summary>
-        public IPropertyValues AllProperties { get; }
-
-        /// <summary>
-        /// Gets the collection of all content types that apply to the current scope, including those of the current Web site, as well as any parent Web sites.
-        /// </summary>
-        public IContentTypeCollection AvailableContentTypes { get; }
-
-        /// <summary>
-        /// Gets a value that specifies the collection of all fields available for the current scope, including those of the current site, as well as any parent sites.
-        /// </summary>
-        public IFieldCollection AvailableFields { get; }
-
-        /// <summary>
-        /// Gets the root folder for the website.
-        /// </summary>
-        public IFolder RootFolder { get; }
-
-        /// <summary>
-        /// Gets the UserInfo list of the site collection that contains the website.
-        /// </summary>
-        public IList SiteUserInfoList { get; }
-
-        /// <summary>
-        /// Gets the collection of all users that belong to the site collection.
-        /// </summary>
-        public ISharePointUserCollection SiteUsers { get; }
-
-        /// <summary>
-        /// Gets the collection of all groups that belong to the site collection.
-        /// </summary>
-        public ISharePointGroupCollection SiteGroups { get; }
-
-        /// <summary>
-        /// Gets a value that specifies the collection of user custom actions for the site.
-        /// </summary>
-        public IUserCustomActionCollection UserCustomActions { get; }
-
-        /// <summary>
-        /// Get's the permission levels set on this web
-        /// </summary>
-        public IBasePermissions EffectiveBasePermissions { get; }
-
-        /// <summary>
-        /// Regional settings configured for this web
-        /// </summary>
-        public IRegionalSettings RegionalSettings { get; }
-
-        /// <summary>
-        /// Associated SharePoint Member group
-        /// </summary>
-        public ISharePointGroup AssociatedMemberGroup { get; }
-
-        /// <summary>
-        /// Associated SharePoint owner group
-        /// </summary>
-        public ISharePointGroup AssociatedOwnerGroup { get; }
-
-        /// <summary>
-        /// Associated SharePoint Visitor group
-        /// </summary>
-        public ISharePointGroup AssociatedVisitorGroup { get; }
-
-        /// <summary>
-        /// Role Definitions defined in this web
-        /// </summary>
-        public IRoleDefinitionCollection RoleDefinitions { get; }
-
-        /// <summary>
-        /// Role Assignments defined in this web
-        /// </summary>
-        public IRoleAssignmentCollection RoleAssignments { get; }
-
-
-        #endregion
-
-        #region Methods
-
-        #region Pages API
-
-        /// <summary>
-        /// Gets the modern pages of this site, optionally scoped down via a filter
-        /// </summary>
-        /// <param name="pageName">Page name to filter on, uses a "starts with" filter</param>
-        /// <returns>One of more modern pages</returns>
-        public Task<List<IPage>> GetPagesAsync(string pageName = null);
-
-        /// <summary>
-        /// Gets the modern pages of this site, optionally scoped down via a filter
-        /// </summary>
-        /// <param name="pageName">Page name to filter on, uses a "starts with" filter</param>
-        /// <returns>One of more modern pages</returns>
-        public List<IPage> GetPages(string pageName = null);
-
-        /// <summary>
-        /// Creates a new modern page
-        /// </summary>
-        /// <param name="pageLayoutType">Optionally specify the page type, defaults to <see cref="PageLayoutType.Article"/></param>
-        /// <returns>Created modern page</returns>
-        public Task<IPage> NewPageAsync(PageLayoutType pageLayoutType = PageLayoutType.Article);
-
-        /// <summary>
-        /// Creates a new modern page
-        /// </summary>
-        /// <param name="pageLayoutType">Optionally specify the page type, defaults to <see cref="PageLayoutType.Article"/></param>
-        /// <returns>Created modern page</returns>
-        public IPage NewPage(PageLayoutType pageLayoutType = PageLayoutType.Article);
-        #endregion
-
-        #region GetFolderByServerRelativeUrl
-
-        /// <summary>
-        /// Get a folder in the current web from its server relative URL.
-        /// </summary>
-        /// <param name="serverRelativeUrl">The server relative URL of the folder to get.</param>
-        /// <param name="expressions">Expressions needed to create the request</param>
-        /// <returns>The folder to get</returns>
-        public Task<IFolder> GetFolderByServerRelativeUrlAsync(string serverRelativeUrl, params Expression<Func<IFolder, object>>[] expressions);
-
-
-        /// <summary>
-        /// Get a folder in the current web from its server relative URL.
-        /// </summary>
-        /// <param name="serverRelativeUrl">The server relative URL of the folder to get.</param>
-        /// <param name="expressions">Expressions needed to create the request</param>
-        /// <returns>The folder to get</returns>
-        public IFolder GetFolderByServerRelativeUrl(string serverRelativeUrl, params Expression<Func<IFolder, object>>[] expressions);
-
-        /// <summary>
-        /// Get a folder in the current web from its server relative URL via batch.
-        /// </summary>
-        /// <param name="batch">Batch to add this request to</param>
-        /// <param name="serverRelativeUrl">The server relative URL of the folder to get.</param>
-        /// <param name="expressions">Expressions needed to create the request</param>
-        /// <returns>The folder to get</returns>
-        public Task<IFolder> GetFolderByServerRelativeUrlBatchAsync(Batch batch, string serverRelativeUrl, params Expression<Func<IFolder, object>>[] expressions);
-
-        /// <summary>
-        /// Get a folder in the current web from its server relative URL via batch.
-        /// </summary>
-        /// <param name="batch">Batch to add this request to</param>
-        /// <param name="serverRelativeUrl">The server relative URL of the folder to get.</param>
-        /// <param name="expressions">Expressions needed to create the request</param>
-        /// <returns>The folder to get</returns>
-        public IFolder GetFolderByServerRelativeUrlBatch(Batch batch, string serverRelativeUrl, params Expression<Func<IFolder, object>>[] expressions);
-
-        /// <summary>
-        /// Get a folder in the current web from its server relative URL via batch.
-        /// </summary>
-        /// <param name="serverRelativeUrl">The server relative URL of the folder to get.</param>
-        /// <param name="expressions">Expressions needed to create the request</param>
-        /// <returns>The folder to get</returns>
-        public Task<IFolder> GetFolderByServerRelativeUrlBatchAsync(string serverRelativeUrl, params Expression<Func<IFolder, object>>[] expressions);
-
-        /// <summary>
-        /// Get a folder in the current web from its server relative URL via batch.
-        /// </summary>
-        /// <param name="serverRelativeUrl">The server relative URL of the folder to get.</param>
-        /// <param name="expressions">Expressions needed to create the request</param>
-        /// <returns>The folder to get</returns>
-        public IFolder GetFolderByServerRelativeUrlBatch(string serverRelativeUrl, params Expression<Func<IFolder, object>>[] expressions);
-
-        #endregion
-
-        #region GetFolderById
-        /// <summary>
-        /// Get a folder in the current web from its id.
-        /// </summary>
-        /// <param name="folderId">The id of the folder to get.</param>
-        /// <param name="expressions">Expressions needed to create the request</param>
-        /// <returns>The folder to get</returns>
-        public Task<IFolder> GetFolderByIdAsync(Guid folderId, params Expression<Func<IFolder, object>>[] expressions);
-
-
-        /// <summary>
-        /// Get a folder in the current web from its id.
-        /// </summary>
-        /// <param name="folderId">The id of the folder to get.</param>
-        /// <param name="expressions">Expressions needed to create the request</param>
-        /// <returns>The folder to get</returns>
-        public IFolder GetFolderById(Guid folderId, params Expression<Func<IFolder, object>>[] expressions);
-
-        /// <summary>
-        /// Get a folder in the current web from its id via batch.
-        /// </summary>
-        /// <param name="batch">Batch to add this request to</param>
-        /// <param name="folderId">The id of the folder to get.</param>
-        /// <param name="expressions">Expressions needed to create the request</param>
-        /// <returns>The folder to get</returns>
-        public Task<IFolder> GetFolderByIdBatchAsync(Batch batch, Guid folderId, params Expression<Func<IFolder, object>>[] expressions);
-
-        /// <summary>
-        /// Get a folder in the current web from its id via batch.
-        /// </summary>
-        /// <param name="batch">Batch to add this request to</param>
-        /// <param name="folderId">The id of the folder to get.</param>
-        /// <param name="expressions">Expressions needed to create the request</param>
-        /// <returns>The folder to get</returns>
-        public IFolder GetFolderByIdBatch(Batch batch, Guid folderId, params Expression<Func<IFolder, object>>[] expressions);
-
-        /// <summary>
-        /// Get a folder in the current web from its id via batch.
-        /// </summary>
-        /// <param name="folderId">The id of the folder to get.</param>
-        /// <param name="expressions">Expressions needed to create the request</param>
-        /// <returns>The folder to get</returns>
-        public Task<IFolder> GetFolderByIdBatchAsync(Guid folderId, params Expression<Func<IFolder, object>>[] expressions);
-
-        /// <summary>
-        /// Get a folder in the current web from its id via batch.
-        /// </summary>
-        /// <param name="folderId">The id of the folder to get.</param>
-        /// <param name="expressions">Expressions needed to create the request</param>
-        /// <returns>The folder to get</returns>
-        public IFolder GetFolderByIdBatch(Guid folderId, params Expression<Func<IFolder, object>>[] expressions);
-        #endregion
-
-        #region GetFileByServerRelativeUrl
-
-        /// <summary>
-        /// Get a file in the current web from its server relative URL.
-        /// </summary>
-        /// <param name="serverRelativeUrl">The server relative URL of the file to get.</param>
-        /// <param name="expressions">Expressions needed to create the request</param>
-        /// <returns>The file to get</returns>
-        public Task<IFile> GetFileByServerRelativeUrlAsync(string serverRelativeUrl, params Expression<Func<IFile, object>>[] expressions);
-
-
-        /// <summary>
-        /// Get a file in the current web from its server relative URL.
-        /// </summary>
-        /// <param name="serverRelativeUrl">The server relative URL of the file to get.</param>
-        /// <param name="expressions">Expressions needed to create the request</param>
-        /// <returns>The file to get</returns>
-        public IFile GetFileByServerRelativeUrl(string serverRelativeUrl, params Expression<Func<IFile, object>>[] expressions);
-
-        /// <summary>
-        /// Get a file in the current web from its server relative URL via batch.
-        /// </summary>
-        /// <param name="batch">Batch to add this request to</param>
-        /// <param name="serverRelativeUrl">The server relative URL of the file to get.</param>
-        /// <param name="expressions">Expressions needed to create the request</param>
-        /// <returns>The file to get</returns>
-        public Task<IFile> GetFileByServerRelativeUrlBatchAsync(Batch batch, string serverRelativeUrl, params Expression<Func<IFile, object>>[] expressions);
-
-        /// <summary>
-        /// Get a file in the current web from its server relative URL via batch.
-        /// </summary>
-        /// <param name="batch">Batch to add this request to</param>
-        /// <param name="serverRelativeUrl">The server relative URL of the file to get.</param>
-        /// <param name="expressions">Expressions needed to create the request</param>
-        /// <returns>The file to get</returns>
-        public IFile GetFileByServerRelativeUrlBatch(Batch batch, string serverRelativeUrl, params Expression<Func<IFile, object>>[] expressions);
-
-        /// <summary>
-        /// Get a file in the current web from its server relative URL via batch.
-        /// </summary>
-        /// <param name="serverRelativeUrl">The server relative URL of the file to get.</param>
-        /// <param name="expressions">Expressions needed to create the request</param>
-        /// <returns>The file to get</returns>
-        public Task<IFile> GetFileByServerRelativeUrlBatchAsync(string serverRelativeUrl, params Expression<Func<IFile, object>>[] expressions);
-
-        /// <summary>
-        /// Get a file in the current web from its server relative URL via batch.
-        /// </summary>
-        /// <param name="serverRelativeUrl">The server relative URL of the file to get.</param>
-        /// <param name="expressions">Expressions needed to create the request</param>
-        /// <returns>The file to get</returns>
-        public IFile GetFileByServerRelativeUrlBatch(string serverRelativeUrl, params Expression<Func<IFile, object>>[] expressions);
-
-        #endregion
-
-        #region IsNoScriptSite 
-        /// <summary>
-        /// Checks if this web is configured for NoScript
-        /// </summary>
-        /// <returns>True if set to NoScript, false otherwise</returns>
-        public Task<bool> IsNoScriptSiteAsync();
-
-        /// <summary>
-        /// Checks if this web is configured for NoScript
-        /// </summary>
-        /// <returns>True if set to NoScript, false otherwise</returns>
-        public bool IsNoScriptSite();
-        #endregion
-
-        #region Users
-
-        /// <summary>
-        /// Ensures the given users exists
-        /// </summary>
-        /// <param name="userPrincipalName">UserPrincipalName value of the user to verify</param>
-        /// <returns>The ensured <see cref="ISharePointUser"/></returns>
-        public Task<ISharePointUser> EnsureUserAsync(string userPrincipalName);
-
-        /// <summary>
-        /// Ensures the given users exists
-        /// </summary>
-        /// <param name="userPrincipalName">UserPrincipalName value of the user to verify</param>
-        /// <returns>The ensured <see cref="ISharePointUser"/></returns>
-        public ISharePointUser EnsureUser(string userPrincipalName);
-
-        /// <summary>
-        /// Ensures the given users exists
-        /// </summary>
-        /// <param name="userPrincipalName">UserPrincipalName value of the user to verify</param>
-        /// <returns>The ensured <see cref="ISharePointUser"/></returns>
-        public Task<ISharePointUser> EnsureUserBatchAsync(string userPrincipalName);
-
-        /// <summary>
-        /// Ensures the given users exists
-        /// </summary>
-        /// <param name="userPrincipalName">UserPrincipalName value of the user to verify</param>
-        /// <returns>The ensured <see cref="ISharePointUser"/></returns>
-        public ISharePointUser EnsureUserBatch(string userPrincipalName);
-
-        /// <summary>
-        /// Ensures the given users exists
-        /// </summary>
-        /// <param name="batch">Batch to add this request to</param>
-        /// <param name="userPrincipalName">UserPrincipalName value of the user to verify</param>
-        /// <returns>The ensured <see cref="ISharePointUser"/></returns>
-        public Task<ISharePointUser> EnsureUserBatchAsync(Batch batch, string userPrincipalName);
-
-        /// <summary>
-        /// Ensures the given users exists
-        /// </summary>
-        /// <param name="batch">Batch to add this request to</param>
-        /// <param name="userPrincipalName">UserPrincipalName value of the user to verify</param>
-        /// <returns>The ensured <see cref="ISharePointUser"/></returns>
-        public ISharePointUser EnsureUserBatch(Batch batch, string userPrincipalName);
-
-        /// <summary>
-        /// Get's the current logged on user making the request to SharePoint
-        /// </summary>
-        /// <returns>The current <see cref="ISharePointUser"/></returns>
-        public Task<ISharePointUser> GetCurrentUserAsync();
-
-        /// <summary>
-        /// Get's the current logged on user making the request to SharePoint
-        /// </summary>
-        /// <returns>The current <see cref="ISharePointUser"/></returns>
-        public ISharePointUser GetCurrentUser();
-
-        /// <summary>
-        /// Get's the current logged on user making the request to SharePoint
-        /// </summary>
-        /// <returns>The current <see cref="ISharePointUser"/></returns>
-        public Task<ISharePointUser> GetCurrentUserBatchAsync();
-
-        /// <summary>
-        /// Get's the current logged on user making the request to SharePoint
-        /// </summary>
-        /// <returns>The current <see cref="ISharePointUser"/></returns>
-        public ISharePointUser GetCurrentUserBatch();
-
-        /// <summary>
-        /// Get's the current logged on user making the request to SharePoint
-        /// </summary>
-        /// <param name="batch">Batch to add this request to</param>
-        /// <returns>The current <see cref="ISharePointUser"/></returns>
-        public Task<ISharePointUser> GetCurrentUserBatchAsync(Batch batch);
-
-        /// <summary>
-        /// Get's the current logged on user making the request to SharePoint
-        /// </summary>
-        /// <param name="batch">Batch to add this request to</param>
-        /// <returns>The current <see cref="ISharePointUser"/></returns>
-        public ISharePointUser GetCurrentUserBatch(Batch batch);
-
-        /// <summary>
-        /// Get's a user by it's id in this site. The user needs to exist, use <see cref="EnsureUser(string)"/> if you want to create the user if it does not yet exist
-        /// </summary>
-        /// <param name="userId">Id of the user to get</param>
-        /// <returns>The found user as <see cref="ISharePointPrincipal"/></returns>
-        public ISharePointUser GetUserById(int userId);
-
-        /// <summary>
-        /// Get's a user by it's id in this site. The user needs to exist, use <see cref="EnsureUserAsync(string)"/> if you want to create the user if it does not yet exist
-        /// </summary>
-        /// <param name="userId">Id of the user to get</param>
-        /// <returns>The found user as <see cref="ISharePointPrincipal"/></returns>
-        public Task<ISharePointUser> GetUserByIdAsync(int userId);
-
-        /// <summary>
-        /// Get's a user by it's id in this site. The user needs to exist, use <see cref="EnsureUserBatch(string)"/> if you want to create the user if it does not yet exist
-        /// </summary>
-        /// <param name="userId">Id of the user to get</param>
-        /// <returns>The found user as <see cref="ISharePointPrincipal"/></returns>
-        public ISharePointUser GetUserByIdBatch(int userId);
-
-        /// <summary>
-        /// Get's a user by it's id in this site. The user needs to exist, use <see cref="EnsureUserBatchAsync(string)"/> if you want to create the user if it does not yet exist
-        /// </summary>
-        /// <param name="userId">Id of the user to get</param>
-        /// <returns>The found user as <see cref="ISharePointPrincipal"/></returns>
-        public Task<ISharePointUser> GetUserByIdBatchAsync(int userId);
-
-        /// <summary>
-        /// Get's a user by it's id in this site. The user needs to exist, use <see cref="EnsureUserBatch(string)"/> if you want to create the user if it does not yet exist
-        /// </summary>
-        /// <param name="batch">Batch to add this request to</param>
-        /// <param name="userId">Id of the user to get</param>
-        /// <returns>The found user as <see cref="ISharePointPrincipal"/></returns>
-        public ISharePointUser GetUserByIdBatch(Batch batch, int userId);
-
-        /// <summary>
-        /// Get's a user by it's id in this site. The user needs to exist, use <see cref="EnsureUserBatchAsync(string)"/> if you want to create the user if it does not yet exist
-        /// </summary>
-        /// <param name="batch">Batch to add this request to</param>
-        /// <param name="userId">Id of the user to get</param>
-        /// <returns>The found user as <see cref="ISharePointPrincipal"/></returns>
-        public Task<ISharePointUser> GetUserByIdBatchAsync(Batch batch, int userId);
-
-        #endregion
-
-        #region Multi-lingual
-
-        /// <summary>
-        /// Ensure a site can support multilingual (pages) for the passed along languages
-        /// </summary>
-        /// <param name="requiredLanguageIds">List of langauges to support for multilingual on this site. See https://capacreative.co.uk/resources/reference-sharepoint-online-languages-ids/ for information on the language ids</param>
-        /// <returns></returns>
-        Task EnsureMultilingualAsync(List<int> requiredLanguageIds);
-
-        /// <summary>
-        /// Ensure a site can support multilingual (pages) for the passed along languages
-        /// </summary>
-        /// <param name="requiredLanguageIds">List of langauges to support for multilingual on this site. See https://capacreative.co.uk/resources/reference-sharepoint-online-languages-ids/ for information on the language ids</param>
-        /// <returns></returns>
-        void EnsureMultilingual(List<int> requiredLanguageIds);
-
-        #endregion
-
-<<<<<<< HEAD
-        #region Hub Site
-
-        /// <summary>
-        /// Sync the hub site theme from parent hub site
-        /// </summary>
-        public Task SyncHubSiteThemeAsync();
-
-=======
-        #region Syntex support
-        /// <summary>
-        /// Is this web a Syntex Content Center
-        /// </summary>
-        /// <returns>True if this web is a Syntex Content Center, false otherwise</returns>
-        Task<bool> IsSyntexContentCenterAsync();
-
-        /// <summary>
-        /// Is this web a Syntex Content Center
-        /// </summary>
-        /// <returns>True if this web is a Syntex Content Center, false otherwise</returns>
-        bool IsSyntexContentCenter();
-
-        /// <summary>
-        /// Returns the current web as <see cref="ISyntexContentCenter"/> if the web is a Syntex Content Center, null is returned otherwise
-        /// </summary>
-        /// <returns>The current web as <see cref="ISyntexContentCenter"/></returns>
-        Task<ISyntexContentCenter> AsSyntexContentCenterAsync();
-
-        /// <summary>
-        /// Returns the current web as <see cref="ISyntexContentCenter"/> if the web is a Syntex Content Center, null is returned otherwise
-        /// </summary>
-        /// <returns>The current web as <see cref="ISyntexContentCenter"/></returns>
-        ISyntexContentCenter AsSyntexContentCenter();
->>>>>>> 980de2ce
-        #endregion
-
-        #endregion
-
-        #region TO IMPLEMENT
-        // Take information from here to update documentation of this class member
-        // https://docs.microsoft.com/en-us/previous-versions/office/sharepoint-server/ee546309(v=office.15)
-
-        ///// <summary>
-        ///// To update...
-        ///// </summary>
-        //public IActivityEntityCollection Activities { get; }
-
-        ///// <summary>
-        ///// To update...
-        ///// </summary>
-        //public IActivityLogger ActivityLogger { get; }
-
-        ///// <summary>
-        ///// To update...
-        ///// </summary>
-        //public IAlertCollection Alerts { get; }
-
-        ///// <summary>
-        ///// To update...
-        ///// </summary>
-        //public IAppTileCollection AppTiles { get; }
-
-        ///// <summary>
-        ///// To update...
-        ///// </summary>
-        //public IModernizeHomepageResult CanModernizeHomepage { get; }
-
-        ///// <summary>
-        ///// To update...
-        ///// </summary>
-        //public IClientWebPartCollection ClientWebParts { get; }
-
-        ///// <summary>
-        ///// To update...
-        ///// </summary>
-        //public IDataLeakagePreventionStatusInfo DataLeakagePreventionStatusInfo { get; }
-
-        ///// <summary>
-        ///// To update...
-        ///// </summary>
-        //public IUserResource DescriptionResource { get; }
-
-        ///// <summary>
-        ///// To update...
-        ///// </summary>
-        //public IEventReceiverDefinitionCollection EventReceivers { get; }
-
-        ///// <summary>
-        ///// To update...
-        ///// </summary>
-        //public IHostedAppsManager HostedApps { get; }
-
-        ///// <summary>
-        ///// To update...
-        ///// </summary>
-        //public IListTemplateCollection ListTemplates { get; }
-
-        ///// <summary>
-        ///// To update...
-        ///// </summary>
-        //public IMultilingualSettings MultilingualSettings { get; }
-
-        ///// <summary>
-        ///// To update...
-        ///// </summary>
-        //public INavigation Navigation { get; }
-
-        ///// <summary>
-        ///// To update...
-        ///// </summary>
-        //public ISharedDocumentInfoCollection OneDriveSharedItems { get; }
-
-        ///// <summary>
-        ///// To update...
-        ///// </summary>
-        //public IWebInformation ParentWeb { get; }
-
-        ///// <summary>
-        ///// To update...
-        ///// </summary>
-        //public IPushNotificationSubscriberCollection PushNotificationSubscribers { get; }
-
-        ///// <summary>
-        ///// To update...
-        ///// </summary>
-        //public ISiteCollectionCorporateCatalogAccessor SiteCollectionAppCatalog { get; }
-
-        ///// <summary>
-        ///// To update...
-        ///// </summary>
-        //public ITenantCorporateCatalogAccessor TenantAppCatalog { get; }
-
-        ///// <summary>
-        ///// To update...
-        ///// </summary>
-        //public IThemeInfo ThemeInfo { get; }
-
-        ///// <summary>
-        ///// To update...
-        ///// </summary>
-        //public IUserResource TitleResource { get; }
-
-        ///// <summary>
-        ///// To update...
-        ///// </summary>
-        //public IWebInformationCollection WebInfos { get; }
-
-        ///// <summary>
-        ///// To update...
-        ///// </summary>
-        //public IWorkflowAssociationCollection WorkflowAssociations { get; }
-
-        ///// <summary>
-        ///// To update...
-        ///// </summary>
-        //public IWorkflowTemplateCollection WorkflowTemplates { get; }
-
-        #endregion
-    }
-}
+using PnP.Core.Model.Security;
+using PnP.Core.Services;
+using System;
+using System.Collections.Generic;
+using System.Linq.Expressions;
+using System.Threading.Tasks;
+
+namespace PnP.Core.Model.SharePoint
+{
+    /// <summary>
+    /// Public interface to define a Web object of SharePoint Online
+    /// </summary>
+    [ConcreteType(typeof(Web))]
+    public interface IWeb : IDataModel<IWeb>, IDataModelGet<IWeb>, IDataModelLoad<IWeb>, IDataModelUpdate, IDataModelDelete, IQueryableDataModel
+    {
+        #region Properties
+        /// <summary>
+        /// The Unique ID of the Web object
+        /// </summary>
+        public Guid Id { get; }
+
+        /// <summary>
+        /// Gets the URL of the access request list to the current site.
+        /// </summary>
+        public string AccessRequestListUrl { get; }
+
+        /// <summary>
+        /// Gets or sets the description of the access request to this site.
+        /// </summary>
+        public string AccessRequestSiteDescription { get; set; }
+
+        /// <summary>
+        /// Gets a value that specifies whether the automatic ASPX page indexed is allowed.
+        /// </summary>
+        public bool AllowAutomaticASPXPageIndexing { get; }
+
+        /// <summary>
+        /// Gets a value that specifies whether the current user is allowed to create declarative workflow on this site.
+        /// </summary>
+        public bool AllowCreateDeclarativeWorkflowForCurrentUser { get; set; }
+
+        /// <summary>
+        /// Gets a value that specifies whether the current user is allowed to use a designer application to customize this site.
+        /// </summary>
+        public bool AllowDesignerForCurrentUser { get; set; }
+
+        /// <summary>
+        /// Gets a value that specifies whether the current user is allowed to edit the master page.
+        /// </summary>
+        public bool AllowMasterPageEditingForCurrentUser { get; }
+
+        /// <summary>
+        /// Gets a value that specifies whether the current user is allowed to revert the site to a default site template.
+        /// </summary>
+        public bool AllowRevertFromTemplateForCurrentUser { get; }
+
+        /// <summary>
+        /// Gets a value that specifies whether the site allows RSS feeds.
+        /// </summary>
+        public bool AllowRssFeeds { get; }
+
+        /// <summary>
+        /// Gets a value that specifies whether the current user is allowed to save declarative workflows as template.
+        /// </summary>
+        public bool AllowSaveDeclarativeWorkflowAsTemplateForCurrentUser { get; }
+
+        /// <summary>
+        /// Gets a value that specifies whether the current user is allowed to publish a declarative workflow.
+        /// </summary>
+        public bool AllowSavePublishDeclarativeWorkflowForCurrentUser { get; }
+
+        /// <summary>
+        /// The instance Id of the App Instance that this website represents.
+        /// </summary>
+        public Guid AppInstanceId { get; }
+
+        /// <summary>
+        /// Gets a boolean value that specifies whether the site contains highly confidential information.
+        /// If the tenant settings don't allow tagging sites as confidential, this property will always return false.
+        /// </summary>
+        public bool ContainsConfidentialInfo { get; set; }
+
+        /// <summary>
+        /// Gets a value that specifies when the site was created.
+        /// </summary>
+        public DateTime Created { get; }
+
+        /// <summary>
+        /// The id of the default new page template. Use SetDefaultNewPageTemplateId to set the value.
+        /// </summary>
+        public Guid DefaultNewPageTemplateId { get; set; }
+
+        /// <summary>
+        /// Gets or sets the design package Id of this site.
+        /// </summary>
+        public Guid DesignPackageId { get; set; }
+
+        /// <summary>
+        /// Gets or sets whether the recommended items are disabled on this site.
+        /// </summary>
+        public bool DisableRecommendedItems { get; set; }
+
+        /// <summary>
+        /// Determines if the Document Library Callout's WAC previewers are enabled or not.
+        /// </summary>
+        public bool DocumentLibraryCalloutOfficeWebAppPreviewersDisabled { get; }
+
+        /// <summary>
+        /// Gets or sets a Boolean value that specifies whether the Web site should use Minimal Download Strategy.
+        /// </summary>
+        public bool EnableMinimalDownload { get; set; }
+
+        /// <summary>
+        /// Gets or sets the value of the footer emphasis.
+        /// </summary>
+        public FooterVariantThemeType FooterEmphasis { get; set; }
+
+        /// <summary>
+        /// Gets or sets a value that specifies whether the footer is enabled on the site.
+        /// </summary>
+        public bool FooterEnabled { get; set; }
+
+        /// <summary>
+        /// Gets or sets the value of the footer layout.
+        /// </summary>
+        public FooterLayoutType FooterLayout { get; set; }
+
+        /// <summary>
+        /// Gets or sets the value of the header emphasis.
+        /// </summary>
+        public VariantThemeType HeaderEmphasis { get; set; }
+
+        /// <summary>
+        /// Gets or sets the value of the header layout.
+        /// </summary>
+        public HeaderLayoutType HeaderLayout { get; set; }
+
+        /// <summary>
+        /// Gets or sets a value that specifies whether the title in header is hidden on the site.
+        /// </summary>
+        public bool HideTitleInHeader { get; set; }
+
+        /// <summary>
+        /// Gets a value that indicates whether the homepage is modernized.
+        /// </summary>
+        public bool IsHomepageModernized { get; }
+
+        /// <summary>
+        /// Gets a value that indicates whether the provisioning is complete.
+        /// </summary>
+        public bool IsProvisioningComplete { get; }
+
+        /// <summary>
+        /// Gets or sets a value that specifies whether the link to revert homepage is hidden.
+        /// </summary>
+        public bool IsRevertHomepageLinkHidden { get; set; }
+
+        /// <summary>
+        /// Gets a value that specifies the LCID for the language that is used on the site.
+        /// </summary>
+        public int Language { get; }
+
+        /// <summary>
+        /// Gets a value that specifies when an item was last modified in the site.
+        /// </summary>
+        public DateTime LastItemModifiedDate { get; }
+
+        /// <summary>
+        /// Gets a value that specifies when an item was last modified by user in the site.
+        /// </summary>
+        public DateTime LastItemUserModifiedDate { get; }
+
+        /// <summary>
+        /// Gets or sets the logo alignment of the site.
+        /// </summary>
+        public LogoAlignment LogoAlignment { get; set; }
+
+        /// <summary>
+        /// Gets or sets the URL of the master page that is used for the website.
+        /// </summary>
+        public string MasterUrl { get; set; }
+
+        /// <summary>
+        /// Gets or sets a value that specifies whether the megamenu is enabled on the site.
+        /// </summary>
+        public bool MegaMenuEnabled { get; set; }
+
+        /// <summary>
+        /// Gets or sets a value that specifies whether the audience targeting is enabled on the navigation of the site.
+        /// </summary>
+        public bool NavAudienceTargetingEnabled { get; set; }
+
+        /// <summary>
+        /// Gets or sets a value that specifies if the Next steps pane should open automatically as a first run experience
+        /// when someone visits the site. You can only enable the experience for sites created on or after January 1, 2020
+        /// </summary>
+        public bool NextStepsFirstRunEnabled { get; set; }
+
+        /// <summary>
+        /// Returns if true if the tenant allowed to send push notifications in OneDrive for Business.
+        /// </summary>
+        public bool NotificationsInOneDriveForBusinessEnabled { get; }
+
+        /// <summary>
+        /// Returns if true if the tenant allowed to send push notifications in SharePoint.
+        /// </summary>
+        public bool NotificationsInSharePointEnabled { get; }
+
+        /// <summary>
+        /// Gets or sets a value that specifies whether the object cache is enabled on the site.
+        /// </summary>
+        public bool ObjectCacheEnabled { get; set; }
+
+        /// <summary>
+        /// Indicates whether the tenant administrator has chosen to disable the Preview Features. Default is true.
+        /// </summary>
+        public bool PreviewFeaturesEnabled { get; }
+
+        /// <summary>
+        /// Gets or sets the primary color of the site.
+        /// </summary>
+        public string PrimaryColor { get; }
+
+        /// <summary>
+        /// Gets the recycle bin of the website.
+        /// </summary>
+        public IRecycleBinItemCollection RecycleBin { get; }
+
+        /// <summary>
+        /// Gets or sets a value that specifies whether the Recycle Bin is enabled.
+        /// </summary>
+        public bool RecycleBinEnabled { get; set; }
+
+        /// <summary>
+        /// Gets or sets a Boolean value that specifies whether the Web site can be saved as a site template.
+        /// </summary>
+        public bool SaveSiteAsTemplateEnabled { get; set; }
+
+        /// <summary>
+        /// Search placeholder text for search box in navbar - overrides default placeholder text if set, returns null if not set.
+        /// </summary>
+        public string SearchBoxPlaceholderText { get; set; }
+
+        /// <summary>
+        /// Gets the server relative URL of the current site.
+        /// </summary>
+        public string ServerRelativeUrl { get; }
+
+        /// <summary>
+        /// Gets or sets the description of the Web site logo.
+        /// </summary>
+        public string SiteLogoDescription { get; set; }
+
+        /// <summary>
+        /// Gets or sets the server-relative URL of the Web site logo.
+        /// This can also contain an absolute URL to the logo.
+        /// </summary>
+        public string SiteLogoUrl { get; set; }
+
+        /// <summary>
+        /// Gets or sets a value that specifies whether the RSS feeds are enabled on the site.
+        /// </summary>
+        public bool SyndicationEnabled { get; set; }
+
+        /// <summary>
+        /// Gets or sets a value that specifies how the tenant admin members can share.
+        /// </summary>
+        public SharingState TenantAdminMembersCanShare { get; }
+
+        /// <summary>
+        /// Get JSON serialized ThemeData for the current web.
+        /// </summary>
+        public string ThemeData { get; }
+
+        /// <summary>
+        /// Gets a value that indicates whether third party MDM (Mobile Device Management) is enabled on the site.
+        /// </summary>
+        public bool ThirdPartyMdmEnabled { get; }
+
+        /// <summary>
+        /// Gets or sets value that specifies whether the tree view is enabled on the site.
+        /// </summary>
+        public bool TreeViewEnabled { get; set; }
+
+        /// <summary>
+        /// Determines if we need to use the default access request
+        /// If this value is True we send access requests to owner/owner's group
+        /// If this value is False we send access requests to the configured AccessRequestEmail
+        /// </summary>
+        public bool UseAccessRequestDefault { get; }
+
+        /// <summary>
+        /// Gets the name of the site definition or site template that was used to create the site.
+        /// </summary>
+        public string WebTemplate { get; }
+
+        /// <summary>
+        /// Gets the web template configuration of the site.
+        /// </summary>
+        public string WebTemplateConfiguration { get; }
+
+        /// <summary>
+        /// Defines whether the site has to be crawled or not
+        /// </summary>
+        public bool NoCrawl { get; set; }
+
+        /// <summary>
+        /// The email address to which any access request will be sent
+        /// </summary>
+        public string RequestAccessEmail { get; set; }
+
+        /// <summary>
+        /// Specifies a string that contains the site-relative URL to which users are redirected when web is browsed (typically the site's home page).
+        /// </summary>
+        public string WelcomePage { get; }
+
+        /// <summary>
+        /// The Title of the Site, optional attribute.
+        /// </summary>
+        public string Title { get; set; }
+
+        /// <summary>
+        /// The Description of the Site, optional attribute.
+        /// </summary>
+        public string Description { get; set; }
+
+        /// <summary>
+        /// The AlternateCSS of the Site, optional attribute.
+        /// </summary>
+        public string AlternateCssUrl { get; set; }
+
+        /// <summary>
+        /// The Custom MasterPage Url of the Site, optional attribute.
+        /// </summary>
+        public string CustomMasterUrl { get; set; }
+
+        /// <summary>
+        /// Defines whether the comments on site pages are disabled or not
+        /// </summary>
+        public bool CommentsOnSitePagesDisabled { get; set; }
+
+        /// <summary>
+        /// Enables or disables the QuickLaunch for the site
+        /// </summary>
+        public bool QuickLaunchEnabled { get; set; }
+
+        /// <summary>
+        /// Defines whether to enable Multilingual capabilities for the current web
+        /// </summary>
+        public bool IsMultilingual { get; set; }
+
+        /// <summary>
+        /// Defines whether to OverwriteTranslationsOnChange on change for the current web
+        /// </summary>
+        public bool OverwriteTranslationsOnChange { get; set; }
+
+        /// <summary>
+        /// Defines whether to exclude the web from offline client
+        /// </summary>
+        public bool ExcludeFromOfflineClient { get; set; }
+
+        /// <summary>
+        /// Defines whether members can share content from the current web
+        /// </summary>
+        public bool MembersCanShare { get; set; }
+
+        /// <summary>
+        /// Defines whether disable flows for the current web
+        /// </summary>
+        public bool DisableFlows { get; set; }
+
+        /// <summary>
+        /// Defines whether disable PowerApps for the current web
+        /// </summary>
+        public bool DisableAppViews { get; set; }
+
+        /// <summary>
+        /// Defines whether to enable the Horizontal QuickLaunch for the current web
+        /// </summary>
+        public bool HorizontalQuickLaunch { get; set; }
+
+        /// <summary>
+        /// Defines the SearchScope for the site
+        /// </summary>
+        public SearchScope SearchScope { get; set; }
+
+        /// <summary>
+        /// Define if the suitebar search box should show or not 
+        /// </summary>
+        public SearchBoxInNavBar SearchBoxInNavBar { get; set; }
+
+        /// <summary>
+        /// The URL of the Web object
+        /// </summary>
+        public Uri Url { get; }
+
+        /// <summary>
+        /// List of languages (expressed via their id) that this site supports
+        /// </summary>
+        public List<int> SupportedUILanguageIds { get; }
+
+        /// <summary>
+        /// Gets the current user in the current context
+        /// </summary>
+#pragma warning disable CA1721 // Property names should not match get methods
+        public ISharePointUser CurrentUser { get; }
+#pragma warning restore CA1721 // Property names should not match get methods
+
+        /// <summary>
+        /// Collection of lists in the current Web object
+        /// </summary>
+        public IListCollection Lists { get; }
+
+        /// <summary>
+        /// Collection of content types in the current Web object
+        /// </summary>
+        public IContentTypeCollection ContentTypes { get; }
+
+        /// <summary>
+        /// Collection of fields in the current Web object
+        /// </summary>
+        public IFieldCollection Fields { get; }
+
+        /// <summary>
+        /// Collection of webs in this current web
+        /// </summary>
+        public IWebCollection Webs { get; }
+
+        /// <summary>
+        /// Collection of features enabled for the web
+        /// </summary>
+        public IFeatureCollection Features { get; }
+
+        /// <summary>
+        /// Collection of folders in the current Web object
+        /// </summary>
+        public IFolderCollection Folders { get; }
+
+        /// <summary>
+        /// Gets a collection of metadata for the Web site.
+        /// </summary>
+        public IPropertyValues AllProperties { get; }
+
+        /// <summary>
+        /// Gets the collection of all content types that apply to the current scope, including those of the current Web site, as well as any parent Web sites.
+        /// </summary>
+        public IContentTypeCollection AvailableContentTypes { get; }
+
+        /// <summary>
+        /// Gets a value that specifies the collection of all fields available for the current scope, including those of the current site, as well as any parent sites.
+        /// </summary>
+        public IFieldCollection AvailableFields { get; }
+
+        /// <summary>
+        /// Gets the root folder for the website.
+        /// </summary>
+        public IFolder RootFolder { get; }
+
+        /// <summary>
+        /// Gets the UserInfo list of the site collection that contains the website.
+        /// </summary>
+        public IList SiteUserInfoList { get; }
+
+        /// <summary>
+        /// Gets the collection of all users that belong to the site collection.
+        /// </summary>
+        public ISharePointUserCollection SiteUsers { get; }
+
+        /// <summary>
+        /// Gets the collection of all groups that belong to the site collection.
+        /// </summary>
+        public ISharePointGroupCollection SiteGroups { get; }
+
+        /// <summary>
+        /// Gets a value that specifies the collection of user custom actions for the site.
+        /// </summary>
+        public IUserCustomActionCollection UserCustomActions { get; }
+
+        /// <summary>
+        /// Get's the permission levels set on this web
+        /// </summary>
+        public IBasePermissions EffectiveBasePermissions { get; }
+
+        /// <summary>
+        /// Regional settings configured for this web
+        /// </summary>
+        public IRegionalSettings RegionalSettings { get; }
+
+        /// <summary>
+        /// Associated SharePoint Member group
+        /// </summary>
+        public ISharePointGroup AssociatedMemberGroup { get; }
+
+        /// <summary>
+        /// Associated SharePoint owner group
+        /// </summary>
+        public ISharePointGroup AssociatedOwnerGroup { get; }
+
+        /// <summary>
+        /// Associated SharePoint Visitor group
+        /// </summary>
+        public ISharePointGroup AssociatedVisitorGroup { get; }
+
+        /// <summary>
+        /// Role Definitions defined in this web
+        /// </summary>
+        public IRoleDefinitionCollection RoleDefinitions { get; }
+
+        /// <summary>
+        /// Role Assignments defined in this web
+        /// </summary>
+        public IRoleAssignmentCollection RoleAssignments { get; }
+
+
+        #endregion
+
+        #region Methods
+
+        #region Pages API
+
+        /// <summary>
+        /// Gets the modern pages of this site, optionally scoped down via a filter
+        /// </summary>
+        /// <param name="pageName">Page name to filter on, uses a "starts with" filter</param>
+        /// <returns>One of more modern pages</returns>
+        public Task<List<IPage>> GetPagesAsync(string pageName = null);
+
+        /// <summary>
+        /// Gets the modern pages of this site, optionally scoped down via a filter
+        /// </summary>
+        /// <param name="pageName">Page name to filter on, uses a "starts with" filter</param>
+        /// <returns>One of more modern pages</returns>
+        public List<IPage> GetPages(string pageName = null);
+
+        /// <summary>
+        /// Creates a new modern page
+        /// </summary>
+        /// <param name="pageLayoutType">Optionally specify the page type, defaults to <see cref="PageLayoutType.Article"/></param>
+        /// <returns>Created modern page</returns>
+        public Task<IPage> NewPageAsync(PageLayoutType pageLayoutType = PageLayoutType.Article);
+
+        /// <summary>
+        /// Creates a new modern page
+        /// </summary>
+        /// <param name="pageLayoutType">Optionally specify the page type, defaults to <see cref="PageLayoutType.Article"/></param>
+        /// <returns>Created modern page</returns>
+        public IPage NewPage(PageLayoutType pageLayoutType = PageLayoutType.Article);
+        #endregion
+
+        #region GetFolderByServerRelativeUrl
+
+        /// <summary>
+        /// Get a folder in the current web from its server relative URL.
+        /// </summary>
+        /// <param name="serverRelativeUrl">The server relative URL of the folder to get.</param>
+        /// <param name="expressions">Expressions needed to create the request</param>
+        /// <returns>The folder to get</returns>
+        public Task<IFolder> GetFolderByServerRelativeUrlAsync(string serverRelativeUrl, params Expression<Func<IFolder, object>>[] expressions);
+
+
+        /// <summary>
+        /// Get a folder in the current web from its server relative URL.
+        /// </summary>
+        /// <param name="serverRelativeUrl">The server relative URL of the folder to get.</param>
+        /// <param name="expressions">Expressions needed to create the request</param>
+        /// <returns>The folder to get</returns>
+        public IFolder GetFolderByServerRelativeUrl(string serverRelativeUrl, params Expression<Func<IFolder, object>>[] expressions);
+
+        /// <summary>
+        /// Get a folder in the current web from its server relative URL via batch.
+        /// </summary>
+        /// <param name="batch">Batch to add this request to</param>
+        /// <param name="serverRelativeUrl">The server relative URL of the folder to get.</param>
+        /// <param name="expressions">Expressions needed to create the request</param>
+        /// <returns>The folder to get</returns>
+        public Task<IFolder> GetFolderByServerRelativeUrlBatchAsync(Batch batch, string serverRelativeUrl, params Expression<Func<IFolder, object>>[] expressions);
+
+        /// <summary>
+        /// Get a folder in the current web from its server relative URL via batch.
+        /// </summary>
+        /// <param name="batch">Batch to add this request to</param>
+        /// <param name="serverRelativeUrl">The server relative URL of the folder to get.</param>
+        /// <param name="expressions">Expressions needed to create the request</param>
+        /// <returns>The folder to get</returns>
+        public IFolder GetFolderByServerRelativeUrlBatch(Batch batch, string serverRelativeUrl, params Expression<Func<IFolder, object>>[] expressions);
+
+        /// <summary>
+        /// Get a folder in the current web from its server relative URL via batch.
+        /// </summary>
+        /// <param name="serverRelativeUrl">The server relative URL of the folder to get.</param>
+        /// <param name="expressions">Expressions needed to create the request</param>
+        /// <returns>The folder to get</returns>
+        public Task<IFolder> GetFolderByServerRelativeUrlBatchAsync(string serverRelativeUrl, params Expression<Func<IFolder, object>>[] expressions);
+
+        /// <summary>
+        /// Get a folder in the current web from its server relative URL via batch.
+        /// </summary>
+        /// <param name="serverRelativeUrl">The server relative URL of the folder to get.</param>
+        /// <param name="expressions">Expressions needed to create the request</param>
+        /// <returns>The folder to get</returns>
+        public IFolder GetFolderByServerRelativeUrlBatch(string serverRelativeUrl, params Expression<Func<IFolder, object>>[] expressions);
+
+        #endregion
+
+        #region GetFolderById
+        /// <summary>
+        /// Get a folder in the current web from its id.
+        /// </summary>
+        /// <param name="folderId">The id of the folder to get.</param>
+        /// <param name="expressions">Expressions needed to create the request</param>
+        /// <returns>The folder to get</returns>
+        public Task<IFolder> GetFolderByIdAsync(Guid folderId, params Expression<Func<IFolder, object>>[] expressions);
+
+
+        /// <summary>
+        /// Get a folder in the current web from its id.
+        /// </summary>
+        /// <param name="folderId">The id of the folder to get.</param>
+        /// <param name="expressions">Expressions needed to create the request</param>
+        /// <returns>The folder to get</returns>
+        public IFolder GetFolderById(Guid folderId, params Expression<Func<IFolder, object>>[] expressions);
+
+        /// <summary>
+        /// Get a folder in the current web from its id via batch.
+        /// </summary>
+        /// <param name="batch">Batch to add this request to</param>
+        /// <param name="folderId">The id of the folder to get.</param>
+        /// <param name="expressions">Expressions needed to create the request</param>
+        /// <returns>The folder to get</returns>
+        public Task<IFolder> GetFolderByIdBatchAsync(Batch batch, Guid folderId, params Expression<Func<IFolder, object>>[] expressions);
+
+        /// <summary>
+        /// Get a folder in the current web from its id via batch.
+        /// </summary>
+        /// <param name="batch">Batch to add this request to</param>
+        /// <param name="folderId">The id of the folder to get.</param>
+        /// <param name="expressions">Expressions needed to create the request</param>
+        /// <returns>The folder to get</returns>
+        public IFolder GetFolderByIdBatch(Batch batch, Guid folderId, params Expression<Func<IFolder, object>>[] expressions);
+
+        /// <summary>
+        /// Get a folder in the current web from its id via batch.
+        /// </summary>
+        /// <param name="folderId">The id of the folder to get.</param>
+        /// <param name="expressions">Expressions needed to create the request</param>
+        /// <returns>The folder to get</returns>
+        public Task<IFolder> GetFolderByIdBatchAsync(Guid folderId, params Expression<Func<IFolder, object>>[] expressions);
+
+        /// <summary>
+        /// Get a folder in the current web from its id via batch.
+        /// </summary>
+        /// <param name="folderId">The id of the folder to get.</param>
+        /// <param name="expressions">Expressions needed to create the request</param>
+        /// <returns>The folder to get</returns>
+        public IFolder GetFolderByIdBatch(Guid folderId, params Expression<Func<IFolder, object>>[] expressions);
+        #endregion
+
+        #region GetFileByServerRelativeUrl
+
+        /// <summary>
+        /// Get a file in the current web from its server relative URL.
+        /// </summary>
+        /// <param name="serverRelativeUrl">The server relative URL of the file to get.</param>
+        /// <param name="expressions">Expressions needed to create the request</param>
+        /// <returns>The file to get</returns>
+        public Task<IFile> GetFileByServerRelativeUrlAsync(string serverRelativeUrl, params Expression<Func<IFile, object>>[] expressions);
+
+
+        /// <summary>
+        /// Get a file in the current web from its server relative URL.
+        /// </summary>
+        /// <param name="serverRelativeUrl">The server relative URL of the file to get.</param>
+        /// <param name="expressions">Expressions needed to create the request</param>
+        /// <returns>The file to get</returns>
+        public IFile GetFileByServerRelativeUrl(string serverRelativeUrl, params Expression<Func<IFile, object>>[] expressions);
+
+        /// <summary>
+        /// Get a file in the current web from its server relative URL via batch.
+        /// </summary>
+        /// <param name="batch">Batch to add this request to</param>
+        /// <param name="serverRelativeUrl">The server relative URL of the file to get.</param>
+        /// <param name="expressions">Expressions needed to create the request</param>
+        /// <returns>The file to get</returns>
+        public Task<IFile> GetFileByServerRelativeUrlBatchAsync(Batch batch, string serverRelativeUrl, params Expression<Func<IFile, object>>[] expressions);
+
+        /// <summary>
+        /// Get a file in the current web from its server relative URL via batch.
+        /// </summary>
+        /// <param name="batch">Batch to add this request to</param>
+        /// <param name="serverRelativeUrl">The server relative URL of the file to get.</param>
+        /// <param name="expressions">Expressions needed to create the request</param>
+        /// <returns>The file to get</returns>
+        public IFile GetFileByServerRelativeUrlBatch(Batch batch, string serverRelativeUrl, params Expression<Func<IFile, object>>[] expressions);
+
+        /// <summary>
+        /// Get a file in the current web from its server relative URL via batch.
+        /// </summary>
+        /// <param name="serverRelativeUrl">The server relative URL of the file to get.</param>
+        /// <param name="expressions">Expressions needed to create the request</param>
+        /// <returns>The file to get</returns>
+        public Task<IFile> GetFileByServerRelativeUrlBatchAsync(string serverRelativeUrl, params Expression<Func<IFile, object>>[] expressions);
+
+        /// <summary>
+        /// Get a file in the current web from its server relative URL via batch.
+        /// </summary>
+        /// <param name="serverRelativeUrl">The server relative URL of the file to get.</param>
+        /// <param name="expressions">Expressions needed to create the request</param>
+        /// <returns>The file to get</returns>
+        public IFile GetFileByServerRelativeUrlBatch(string serverRelativeUrl, params Expression<Func<IFile, object>>[] expressions);
+
+        #endregion
+
+        #region IsNoScriptSite 
+        /// <summary>
+        /// Checks if this web is configured for NoScript
+        /// </summary>
+        /// <returns>True if set to NoScript, false otherwise</returns>
+        public Task<bool> IsNoScriptSiteAsync();
+
+        /// <summary>
+        /// Checks if this web is configured for NoScript
+        /// </summary>
+        /// <returns>True if set to NoScript, false otherwise</returns>
+        public bool IsNoScriptSite();
+        #endregion
+
+        #region Users
+
+        /// <summary>
+        /// Ensures the given users exists
+        /// </summary>
+        /// <param name="userPrincipalName">UserPrincipalName value of the user to verify</param>
+        /// <returns>The ensured <see cref="ISharePointUser"/></returns>
+        public Task<ISharePointUser> EnsureUserAsync(string userPrincipalName);
+
+        /// <summary>
+        /// Ensures the given users exists
+        /// </summary>
+        /// <param name="userPrincipalName">UserPrincipalName value of the user to verify</param>
+        /// <returns>The ensured <see cref="ISharePointUser"/></returns>
+        public ISharePointUser EnsureUser(string userPrincipalName);
+
+        /// <summary>
+        /// Ensures the given users exists
+        /// </summary>
+        /// <param name="userPrincipalName">UserPrincipalName value of the user to verify</param>
+        /// <returns>The ensured <see cref="ISharePointUser"/></returns>
+        public Task<ISharePointUser> EnsureUserBatchAsync(string userPrincipalName);
+
+        /// <summary>
+        /// Ensures the given users exists
+        /// </summary>
+        /// <param name="userPrincipalName">UserPrincipalName value of the user to verify</param>
+        /// <returns>The ensured <see cref="ISharePointUser"/></returns>
+        public ISharePointUser EnsureUserBatch(string userPrincipalName);
+
+        /// <summary>
+        /// Ensures the given users exists
+        /// </summary>
+        /// <param name="batch">Batch to add this request to</param>
+        /// <param name="userPrincipalName">UserPrincipalName value of the user to verify</param>
+        /// <returns>The ensured <see cref="ISharePointUser"/></returns>
+        public Task<ISharePointUser> EnsureUserBatchAsync(Batch batch, string userPrincipalName);
+
+        /// <summary>
+        /// Ensures the given users exists
+        /// </summary>
+        /// <param name="batch">Batch to add this request to</param>
+        /// <param name="userPrincipalName">UserPrincipalName value of the user to verify</param>
+        /// <returns>The ensured <see cref="ISharePointUser"/></returns>
+        public ISharePointUser EnsureUserBatch(Batch batch, string userPrincipalName);
+
+        /// <summary>
+        /// Get's the current logged on user making the request to SharePoint
+        /// </summary>
+        /// <returns>The current <see cref="ISharePointUser"/></returns>
+        public Task<ISharePointUser> GetCurrentUserAsync();
+
+        /// <summary>
+        /// Get's the current logged on user making the request to SharePoint
+        /// </summary>
+        /// <returns>The current <see cref="ISharePointUser"/></returns>
+        public ISharePointUser GetCurrentUser();
+
+        /// <summary>
+        /// Get's the current logged on user making the request to SharePoint
+        /// </summary>
+        /// <returns>The current <see cref="ISharePointUser"/></returns>
+        public Task<ISharePointUser> GetCurrentUserBatchAsync();
+
+        /// <summary>
+        /// Get's the current logged on user making the request to SharePoint
+        /// </summary>
+        /// <returns>The current <see cref="ISharePointUser"/></returns>
+        public ISharePointUser GetCurrentUserBatch();
+
+        /// <summary>
+        /// Get's the current logged on user making the request to SharePoint
+        /// </summary>
+        /// <param name="batch">Batch to add this request to</param>
+        /// <returns>The current <see cref="ISharePointUser"/></returns>
+        public Task<ISharePointUser> GetCurrentUserBatchAsync(Batch batch);
+
+        /// <summary>
+        /// Get's the current logged on user making the request to SharePoint
+        /// </summary>
+        /// <param name="batch">Batch to add this request to</param>
+        /// <returns>The current <see cref="ISharePointUser"/></returns>
+        public ISharePointUser GetCurrentUserBatch(Batch batch);
+
+        /// <summary>
+        /// Get's a user by it's id in this site. The user needs to exist, use <see cref="EnsureUser(string)"/> if you want to create the user if it does not yet exist
+        /// </summary>
+        /// <param name="userId">Id of the user to get</param>
+        /// <returns>The found user as <see cref="ISharePointPrincipal"/></returns>
+        public ISharePointUser GetUserById(int userId);
+
+        /// <summary>
+        /// Get's a user by it's id in this site. The user needs to exist, use <see cref="EnsureUserAsync(string)"/> if you want to create the user if it does not yet exist
+        /// </summary>
+        /// <param name="userId">Id of the user to get</param>
+        /// <returns>The found user as <see cref="ISharePointPrincipal"/></returns>
+        public Task<ISharePointUser> GetUserByIdAsync(int userId);
+
+        /// <summary>
+        /// Get's a user by it's id in this site. The user needs to exist, use <see cref="EnsureUserBatch(string)"/> if you want to create the user if it does not yet exist
+        /// </summary>
+        /// <param name="userId">Id of the user to get</param>
+        /// <returns>The found user as <see cref="ISharePointPrincipal"/></returns>
+        public ISharePointUser GetUserByIdBatch(int userId);
+
+        /// <summary>
+        /// Get's a user by it's id in this site. The user needs to exist, use <see cref="EnsureUserBatchAsync(string)"/> if you want to create the user if it does not yet exist
+        /// </summary>
+        /// <param name="userId">Id of the user to get</param>
+        /// <returns>The found user as <see cref="ISharePointPrincipal"/></returns>
+        public Task<ISharePointUser> GetUserByIdBatchAsync(int userId);
+
+        /// <summary>
+        /// Get's a user by it's id in this site. The user needs to exist, use <see cref="EnsureUserBatch(string)"/> if you want to create the user if it does not yet exist
+        /// </summary>
+        /// <param name="batch">Batch to add this request to</param>
+        /// <param name="userId">Id of the user to get</param>
+        /// <returns>The found user as <see cref="ISharePointPrincipal"/></returns>
+        public ISharePointUser GetUserByIdBatch(Batch batch, int userId);
+
+        /// <summary>
+        /// Get's a user by it's id in this site. The user needs to exist, use <see cref="EnsureUserBatchAsync(string)"/> if you want to create the user if it does not yet exist
+        /// </summary>
+        /// <param name="batch">Batch to add this request to</param>
+        /// <param name="userId">Id of the user to get</param>
+        /// <returns>The found user as <see cref="ISharePointPrincipal"/></returns>
+        public Task<ISharePointUser> GetUserByIdBatchAsync(Batch batch, int userId);
+
+        #endregion
+
+        #region Multi-lingual
+
+        /// <summary>
+        /// Ensure a site can support multilingual (pages) for the passed along languages
+        /// </summary>
+        /// <param name="requiredLanguageIds">List of langauges to support for multilingual on this site. See https://capacreative.co.uk/resources/reference-sharepoint-online-languages-ids/ for information on the language ids</param>
+        /// <returns></returns>
+        Task EnsureMultilingualAsync(List<int> requiredLanguageIds);
+
+        /// <summary>
+        /// Ensure a site can support multilingual (pages) for the passed along languages
+        /// </summary>
+        /// <param name="requiredLanguageIds">List of langauges to support for multilingual on this site. See https://capacreative.co.uk/resources/reference-sharepoint-online-languages-ids/ for information on the language ids</param>
+        /// <returns></returns>
+        void EnsureMultilingual(List<int> requiredLanguageIds);
+
+        #endregion
+
+        #region Syntex support
+        /// <summary>
+        /// Is this web a Syntex Content Center
+        /// </summary>
+        /// <returns>True if this web is a Syntex Content Center, false otherwise</returns>
+        Task<bool> IsSyntexContentCenterAsync();
+
+        /// <summary>
+        /// Is this web a Syntex Content Center
+        /// </summary>
+        /// <returns>True if this web is a Syntex Content Center, false otherwise</returns>
+        bool IsSyntexContentCenter();
+
+        /// <summary>
+        /// Returns the current web as <see cref="ISyntexContentCenter"/> if the web is a Syntex Content Center, null is returned otherwise
+        /// </summary>
+        /// <returns>The current web as <see cref="ISyntexContentCenter"/></returns>
+        Task<ISyntexContentCenter> AsSyntexContentCenterAsync();
+
+        /// <summary>
+        /// Returns the current web as <see cref="ISyntexContentCenter"/> if the web is a Syntex Content Center, null is returned otherwise
+        /// </summary>
+        /// <returns>The current web as <see cref="ISyntexContentCenter"/></returns>
+        ISyntexContentCenter AsSyntexContentCenter();
+        #endregion
+
+        #region Hub Site
+
+        /// <summary>
+        /// Sync the hub site theme from parent hub site
+        /// </summary>
+        public Task SyncHubSiteThemeAsync();
+
+        #endregion
+
+        #endregion
+
+        #region TO IMPLEMENT
+        // Take information from here to update documentation of this class member
+        // https://docs.microsoft.com/en-us/previous-versions/office/sharepoint-server/ee546309(v=office.15)
+
+        ///// <summary>
+        ///// To update...
+        ///// </summary>
+        //public IActivityEntityCollection Activities { get; }
+
+        ///// <summary>
+        ///// To update...
+        ///// </summary>
+        //public IActivityLogger ActivityLogger { get; }
+
+        ///// <summary>
+        ///// To update...
+        ///// </summary>
+        //public IAlertCollection Alerts { get; }
+
+        ///// <summary>
+        ///// To update...
+        ///// </summary>
+        //public IAppTileCollection AppTiles { get; }
+
+        ///// <summary>
+        ///// To update...
+        ///// </summary>
+        //public IModernizeHomepageResult CanModernizeHomepage { get; }
+
+        ///// <summary>
+        ///// To update...
+        ///// </summary>
+        //public IClientWebPartCollection ClientWebParts { get; }
+
+        ///// <summary>
+        ///// To update...
+        ///// </summary>
+        //public IDataLeakagePreventionStatusInfo DataLeakagePreventionStatusInfo { get; }
+
+        ///// <summary>
+        ///// To update...
+        ///// </summary>
+        //public IUserResource DescriptionResource { get; }
+
+        ///// <summary>
+        ///// To update...
+        ///// </summary>
+        //public IEventReceiverDefinitionCollection EventReceivers { get; }
+
+        ///// <summary>
+        ///// To update...
+        ///// </summary>
+        //public IHostedAppsManager HostedApps { get; }
+
+        ///// <summary>
+        ///// To update...
+        ///// </summary>
+        //public IListTemplateCollection ListTemplates { get; }
+
+        ///// <summary>
+        ///// To update...
+        ///// </summary>
+        //public IMultilingualSettings MultilingualSettings { get; }
+
+        ///// <summary>
+        ///// To update...
+        ///// </summary>
+        //public INavigation Navigation { get; }
+
+        ///// <summary>
+        ///// To update...
+        ///// </summary>
+        //public ISharedDocumentInfoCollection OneDriveSharedItems { get; }
+
+        ///// <summary>
+        ///// To update...
+        ///// </summary>
+        //public IWebInformation ParentWeb { get; }
+
+        ///// <summary>
+        ///// To update...
+        ///// </summary>
+        //public IPushNotificationSubscriberCollection PushNotificationSubscribers { get; }
+
+        ///// <summary>
+        ///// To update...
+        ///// </summary>
+        //public ISiteCollectionCorporateCatalogAccessor SiteCollectionAppCatalog { get; }
+
+        ///// <summary>
+        ///// To update...
+        ///// </summary>
+        //public ITenantCorporateCatalogAccessor TenantAppCatalog { get; }
+
+        ///// <summary>
+        ///// To update...
+        ///// </summary>
+        //public IThemeInfo ThemeInfo { get; }
+
+        ///// <summary>
+        ///// To update...
+        ///// </summary>
+        //public IUserResource TitleResource { get; }
+
+        ///// <summary>
+        ///// To update...
+        ///// </summary>
+        //public IWebInformationCollection WebInfos { get; }
+
+        ///// <summary>
+        ///// To update...
+        ///// </summary>
+        //public IWorkflowAssociationCollection WorkflowAssociations { get; }
+
+        ///// <summary>
+        ///// To update...
+        ///// </summary>
+        //public IWorkflowTemplateCollection WorkflowTemplates { get; }
+
+        #endregion
+    }
+}