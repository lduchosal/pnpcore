--- conflicted
+++ resolved
@@ -98,15 +98,14 @@
         public IRoleAssignmentCollection RoleAssignments { get; }
 
         /// <summary>
-<<<<<<< HEAD
         /// Information about the likes on this list item
         /// </summary>
         public ILikedByInformation LikedByInformation { get; }
-=======
+
+        /// <summary>
         /// Gets a value that returns a collection of list item version objects that represent the versions of the list item.
         /// </summary>
         public IListItemVersionCollection Versions { get; }
->>>>>>> a18c65cb
 
         /// <summary>
         /// A special property used to add an asterisk to a $select statement
