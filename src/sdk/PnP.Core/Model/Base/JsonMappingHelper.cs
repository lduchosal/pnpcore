﻿using PnP.Core.Model.SharePoint;
using System;
using System.Collections.Generic;
using System.Globalization;
using System.Linq;
using System.Reflection;
using System.Text.Json;
using System.Threading.Tasks;

namespace PnP.Core.Model
{
    /// <summary>
    /// Internal class to help with the JSON mapping for Domain Model objects
    /// </summary>
    internal static class JsonMappingHelper
    {
        /// <summary>
        /// Maps a json string to the provided domain model object instance
        /// </summary>
        /// <param name="model">The Domain Model object to map json to</param>
        /// <param name="batchRequest">The batch request to map json from</param>
        /// <returns></returns>
        internal static async Task MapJsonToModel(BatchRequest batchRequest)
        {
            if (string.IsNullOrEmpty(batchRequest.ResponseJson))
            {
                // We have nothing to process, so return
                return;
            }

            // Json parsing options
            var options = new JsonDocumentOptions
            {
                AllowTrailingCommas = true
            };

            // Parse the received json content
            using (JsonDocument document = JsonDocument.Parse(batchRequest.ResponseJson, options))
            {
                // for SharePoint REST calls the root property is d, for recursive calls this is not the case
                if (!document.RootElement.TryGetProperty("d", out JsonElement root))
                {
                    root = document.RootElement;
                }

                // Map the returned JSON to the respective entities
                await FromJson(batchRequest.Model, batchRequest.EntityInfo, new ApiResponse(batchRequest.ApiCall, root), batchRequest.FromJsonCasting).ConfigureAwait(false);
                batchRequest.PostMappingJson?.Invoke(batchRequest.ResponseJson);
            }
        }

        /// <summary>
        /// Maps JSON to model classes
        /// </summary>
        /// <param name="pnpObject">Model to populate from JSON</param>
        /// <param name="entity">Information about the current model</param>
        /// <param name="apiResponse">The REST response to process</param>
        /// <param name="fromJsonCasting">Delegate to be called for type conversion</param>
        /// <returns></returns>
        internal static async Task FromJson(TransientObject pnpObject, EntityInfo entity, ApiResponse apiResponse, Func<FromJson, object> fromJsonCasting = null)
        {
            // Mark object as requested, as long as it is an IRequestable object
            if (pnpObject.GetType().ImplementsInterface(typeof(IRequestable)))
            {
                ((IRequestable)pnpObject).Requested = true;
            }

            if (apiResponse.ApiCall.Type == ApiType.SPORest)
            {
                await FromJsonRest(pnpObject, entity, apiResponse, fromJsonCasting).ConfigureAwait(false);
            }
            else
            {
                await FromJsonGraph(pnpObject, entity, apiResponse, fromJsonCasting).ConfigureAwait(false);
            }
        }

        internal static async Task FromJsonRest(TransientObject pnpObject, EntityInfo entity, ApiResponse apiResponse, Func<FromJson, object> fromJsonCasting = null)
        {
            // Get the type of the domain model we're populating
            var pnpObjectType = pnpObject.GetType();
            var metadataBasedObject = pnpObject as IMetadataExtensible;
            var contextAwareObject = pnpObject as IDataModelWithContext;

            // Check if we somehow require pushing values into a generic dictionary
            TransientDictionary dictionaryPropertyToAddValueTo = null;
            bool useOverflowField = false;
            if (entity.UseOverflowField)
            {
                // Get the dictionary property that will hold the overflow data
                dictionaryPropertyToAddValueTo = pnpObjectType.GetProperty(ExpandoBaseDataModel<IExpandoDataModel>.OverflowFieldName).GetValue(pnpObject) as TransientDictionary;
                useOverflowField = true;
            }

            // variable to capture the id value
            string idFieldValue = null;

            // Enumerate the received properties and try to map them to the model
            foreach (var property in apiResponse.JsonElement.EnumerateObject())
            {
                // Find the model field linked to this field
                EntityFieldInfo entityField = LookupEntityField(entity, apiResponse, property);

                // Do we need to re-parent this json mapping to a non expandable collection in the current model?
                if (!string.IsNullOrEmpty(apiResponse.ApiCall.ReceivingProperty) && property.NameEquals("results"))
                {
                    entityField = entity.Fields.FirstOrDefault(p => !string.IsNullOrEmpty(p.SharePointName) && p.SharePointName.Equals(apiResponse.ApiCall.ReceivingProperty, StringComparison.InvariantCultureIgnoreCase));
                }

                // Entity field should be populated for the actual fields we've requested
                if (entityField != null)
                {
                    // Are we loading a collection (e.g. Web.Lists)?
                    if (!useOverflowField && IsModelCollection(entityField.PropertyInfo.PropertyType))
                    {
                        // Get the actual current value of the property we're setting...as that allows to detect it's type
                        var propertyToSetValue = entityField.PropertyInfo.GetValue(pnpObject);
                        // Cast object to call the needed methods on it (e.g. ListCollection)
                        var typedCollection = propertyToSetValue as IManageableCollection;

                        // Try to get the results property, start with a default value
                        JsonElement resultsProperty = default(JsonElement);

                        // If the property is named "results" and is of type Array, it means it is a collection of items
                        if (property.Name == "results" && property.Value.ValueKind == JsonValueKind.Array)
                        {
                            // and we use it directly
                            resultsProperty = property.Value;
                        }
                        else
                        {
                            // otherwise we try to get the child property called "results", if any
                            property.Value.TryGetProperty("results", out resultsProperty);
                        }

                        // Expanded objects are under the results property, if any (i.e. it is not the default one)
                        if (!resultsProperty.Equals(default(JsonElement)))
                        {
                            PropertyInfo pnpChildIdProperty = null;
                            foreach (var childJson in resultsProperty.EnumerateArray())
                            {
                                // Create a new model instance to add to the collection
                                var pnpChild = typedCollection.CreateNew();
                                var contextAwarePnPChild = pnpChild as IDataModelWithContext;

                                // Set PnPContext via a dynamic property
                                contextAwarePnPChild.PnPContext = contextAwareObject.PnPContext;

                                // Recursively map properties, call the method from the actual object as the object could have overriden it
                                await ((IDataModelGet)pnpChild).GetAsync(new ApiResponse(apiResponse.ApiCall, childJson)).ConfigureAwait(false);

                                // Check if we've marked a field to be the key field for the entities in this collection
                                if (pnpChildIdProperty == null)
                                {
                                    // Grab the child entity information, important to call this from the actual child entity
                                    var pnpChildEntityInfo = EntityManager.Instance.GetStaticClassInfo(pnpChild.GetType());
                                    // Was there a key defined on the child entity
                                    var keyField = pnpChildEntityInfo.SharePointKeyField;
                                    if (keyField != null)
                                    {
                                        // There was a key, so that property should exist
                                        string key = (keyField as EntityFieldInfo).Name;
                                        pnpChildIdProperty = pnpChild.GetType().GetProperty(key);
                                    }
                                }

                                // We do have a key property, use that to avoid loading duplicates
                                if (pnpChildIdProperty != null)
                                {
                                    var pnpChildIdPropertyValue = ParseStringValueToTyped(pnpChildIdProperty.GetValue(pnpChild).ToString(), pnpChildIdProperty.PropertyType);

                                    // Only add to collection when not yet added
                                    // or replace the already existing item, if any
                                    typedCollection.AddOrUpdate(pnpChild, 
                                        i => ((IDataModelWithKey)i).Key.Equals(pnpChildIdPropertyValue));
                                }
                                else
                                {
                                    // No key checking...so let's just add
                                    typedCollection.Add(pnpChild);
                                }
                            }

                            // Set the collection as requested, if it is supported by
                            // the target type, because we've got the items
                            // from the JSON response, or an empty result set if the
                            // collection is empty
                            if (typedCollection.GetType().ImplementsInterface(typeof(IRequestableCollection)))
                            {
                                ((IRequestableCollection)typedCollection).Requested = true;
                            }
                        }
                        else if (property.Value.TryGetProperty("__deferred", out JsonElement deferredProperty))
                        {
                            // Let's keep track of these "pointers" to load additional data, no actual usage at this point yet though

                            // __deferred property
                            //"__deferred": {
                            //    "uri": "https://bertonline.sharepoint.com/sites/modern/_api/site/RootWeb/WorkflowAssociations"
                            //}

                            if (!metadataBasedObject.Deferred.ContainsKey(entityField.Name))
                            {
                                metadataBasedObject.Deferred.Add(entityField.Name, deferredProperty.GetProperty("uri").GetString());
                            }
                        }
                    }
                    // Are we loading another model type (e.g. Site.RootWeb)?
                    else if (IsModelType(entityField.PropertyInfo.PropertyType))
                    {
                        // Get instance of the model property
                        var propertyToSetValue = entityField.PropertyInfo.GetValue(pnpObject);
                        
                        // Set PnPContext via a dynamic property
                        ((IDataModelWithContext)propertyToSetValue).PnPContext = contextAwareObject.PnPContext;

                        // Set parent
                        ((IDataModelParent)propertyToSetValue).Parent = (IDataModelParent)pnpObject;

                        await ((IDataModelGet)propertyToSetValue).GetAsync(new ApiResponse(apiResponse.ApiCall, property.Value)).ConfigureAwait(false);
                    }
                    else
                    {
                        if (string.IsNullOrEmpty(idFieldValue) && property.Name.Equals(entity.SharePointKeyField.Name))
                        {
                            idFieldValue = GetJsonPropertyValue(property).ToString();
                        }

                        entityField.PropertyInfo?.SetValue(pnpObject, GetJsonFieldValue(contextAwareObject, entityField.Name,
                            GetJsonElementFromPath(property.Value, entityField.SharePointJsonPath), entityField.DataType, entityField.SharePointUseCustomMapping, fromJsonCasting));
                    }
                }
                else
                {
                    // Let's keep track of the object metadata, useful when creating new requests
                    if (property.Name == "__metadata")
                    {
                        TrackSharePointMetaData(metadataBasedObject, property);
                    }
                    // Let's also store the EntityTypeName value as metadata as it's usefull for constructing future rest calls
                    else if (property.Name == "EntityTypeName")
                    {
                        TrackMetaData(metadataBasedObject, property);
                    }
                    else if (useOverflowField)
                    {
                        if (string.IsNullOrEmpty(idFieldValue) && property.Name.Equals(entity.SharePointKeyField.Name))
                        {
                            idFieldValue = GetJsonPropertyValue(property).ToString();
                        }

                        // Add to overflow, skip __deferred properties
                        if (!(property.Value.ValueKind == JsonValueKind.Object && property.Value.TryGetProperty("__deferred", out JsonElement deferredProperty)))
                        {
                            // Add to overflow dictionary
                            if (property.Value.ValueKind == JsonValueKind.Object)
                            {
                                // Handling of complex type via calling out to custom handler, no value is returned as the custom
                                // handler can update multiple fields based upon what json result came back
                                fromJsonCasting?.Invoke(new FromJson(property.Name, property.Value, Type.GetType("System.Object"), contextAwareObject.PnPContext.Logger));
                            }
                            else
                            {
                                // Default mapping to dictionary can handle simple types, more complex types require custom logic
                                AddToDictionary(dictionaryPropertyToAddValueTo, property.Name, GetJsonPropertyValue(property));
                            }
                        }
                    }
                }
            }

            // Store the rest ID field for follow-up rest requests
            if (!metadataBasedObject.Metadata.ContainsKey(PnPConstants.MetaDataRestId) && !string.IsNullOrEmpty(idFieldValue))
            {
                metadataBasedObject.Metadata.Add(PnPConstants.MetaDataRestId, idFieldValue);
            }
            // Store graph ID for transition to graph when needed
            if (contextAwareObject.PnPContext.GraphFirst && !metadataBasedObject.Metadata.ContainsKey(PnPConstants.MetaDataGraphId))
            {
                // SP.Web requires a special id value
                if (entity.SharePointType.Equals("SP.Web"))
                {
                    // Call EnsurePropertiesAsync to ensure Site.Id is loaded if it was not yet the case
                    await contextAwareObject.PnPContext.Site.EnsurePropertiesAsync(p => p.Id).ConfigureAwait(false);

                    if (contextAwareObject.PnPContext.Site.IsPropertyAvailable(p => p.Id) && contextAwareObject.PnPContext.Web.IsPropertyAvailable(p => p.Id))
                    {
                        metadataBasedObject.Metadata.Add(PnPConstants.MetaDataGraphId, $"{contextAwareObject.PnPContext.Uri.DnsSafeHost},{contextAwareObject.PnPContext.Site.Id},{contextAwareObject.PnPContext.Web.Id}");
                    }
                }
                else
                {
                    if (!string.IsNullOrEmpty(idFieldValue))
                    {
                        metadataBasedObject.Metadata.Add(PnPConstants.MetaDataGraphId, idFieldValue);
                    }
                }
            }

        }

        /// <summary>
        /// Maps JSON to model classes
        /// </summary>
        /// <param name="pnpObject">Model to populate from JSON</param>
        /// <param name="entity">Information about the current model</param>
        /// <param name="root">JsonElement to process</param>
        /// <param name="fromJsonCasting">Delegate to be called for type conversion</param>
        /// <returns></returns>
        internal static async Task FromJsonGraph(TransientObject pnpObject, EntityInfo entity, ApiResponse apiResponse, Func<FromJson, object> fromJsonCasting = null)
        {
            // Get the type of the domain model we're populating
            var pnpObjectType = pnpObject.GetType();
            var metadataBasedObject = pnpObject as IMetadataExtensible;
            var contextAwareObject = pnpObject as IDataModelWithContext;

            // Check if we somehow require pushing values into a generic dictionary
            TransientDictionary dictionaryPropertyToAddValueTo = null;
            bool useOverflowField = false;
            if (entity.UseOverflowField)
            {
                // Get the dictionary property that will hold the overflow data
                dictionaryPropertyToAddValueTo = pnpObjectType.GetProperty(ExpandoBaseDataModel<IExpandoDataModel>.OverflowFieldName).GetValue(pnpObject) as TransientDictionary;
                useOverflowField = true;
            }

            // variable to capture the id value
            string idFieldValue = null;

            // Enumerate the received properties and try to map them to the model
            foreach (var property in apiResponse.JsonElement.EnumerateObject())
            {
                // Find the model field linked to this field
                EntityFieldInfo entityField = LookupEntityField(entity, apiResponse, property);

                // Do we need to re-parent this json mapping to a non expandable collection in the current model?
                if (!string.IsNullOrEmpty(apiResponse.ApiCall.ReceivingProperty) && property.NameEquals("value"))
                {
                    entityField = entity.Fields.FirstOrDefault(p => !string.IsNullOrEmpty(p.GraphName) && p.GraphName.Equals(apiResponse.ApiCall.ReceivingProperty, StringComparison.InvariantCultureIgnoreCase));
                }

                // Entity field should be populate for the actual fields we've requested
                if (entityField != null)
                {
                    // Are we loading a collection (e.g. Web.Lists)?
                    if (IsModelCollection(entityField.PropertyInfo.PropertyType))
                    {
                        // Get the actual current value of the property we're setting...as that allows to detect it's type
                        var propertyToSetValue = entityField.PropertyInfo.GetValue(pnpObject);
                        // Cast object to call the needed methods on it (e.g. ListCollection)
                        var typedCollection = propertyToSetValue as IManageableCollection;

                        // expanded objects are under the results property
                        PropertyInfo pnpChildIdProperty = null;
                        foreach (var childJson in property.Value.EnumerateArray())
                        {
                            // Create a new model instance to add to the collection
                            var pnpChild = typedCollection.CreateNew();
                            var contextAwarePnPChild = pnpChild as IDataModelWithContext;

                            // Set PnPContext via a dynamic property
                            contextAwarePnPChild.PnPContext = contextAwareObject.PnPContext;

                            // Recursively map properties, call the method from the actual object as the object could have overriden it
                            await ((IDataModelGet)pnpChild).GetAsync(new ApiResponse(apiResponse.ApiCall, childJson)).ConfigureAwait(false);

                            // Check if we've marked a field to be the key field for the entities in this collection
                            if (pnpChildIdProperty == null)
                            {
                                // Grab the child entity information, important to call this from the actual child entity
                                var pnpChildEntityInfo = EntityManager.Instance.GetStaticClassInfo(pnpChild.GetType());
                                // Was there a key defined on the child entity
                                EntityFieldInfo keyField = pnpChildEntityInfo.GraphKeyField;
                                if (keyField != null)
                                {
                                    // There was a key, so that property should exist
                                    string key = (keyField as EntityFieldInfo).Name;
                                    pnpChildIdProperty = pnpChild.GetType().GetProperty(key);
                                }
                            }

                            // We do have a key property, use that to avoid loading duplicates
                            if (pnpChildIdProperty != null)
                            {
                                var pnpChildIdPropertyValue = ParseStringValueToTyped(pnpChildIdProperty.GetValue(pnpChild).ToString(), pnpChildIdProperty.PropertyType);

                                // Only add to collection when not yet added
                                // or replace the already existing item, if any
                                typedCollection.AddOrUpdate(pnpChild,
                                    i => ((IDataModelWithKey)i).Key.Equals(pnpChildIdPropertyValue));
                            }
                            else
                            {
                                // No key checking...so let's just add
                                typedCollection.Add(pnpChild);
                            }
                        }

                        // Set the collection as requested, if it is supported by
                        // the target type, because we've got the items
                        // from the JSON response, or an empty result set if the
                        // collection is empty
                        if (typedCollection.GetType().ImplementsInterface(typeof(IRequestableCollection)))
                        {
                            ((IRequestableCollection)typedCollection).Requested = true;
                        }
                    }
                    // Are we loading a another model type (e.g. Site.RootWeb)?
                    else if (IsModelType(entityField.PropertyInfo.PropertyType))
                    {
                        // Get instance of the model property
                        var propertyToSetValue = entityField.PropertyInfo.GetValue(pnpObject);

                        await ((IDataModelGet)propertyToSetValue).GetAsync(new ApiResponse(apiResponse.ApiCall, property.Value)).ConfigureAwait(false);
                    }
                    // Are we loading a complex type
                    else if (IsComplexType(entityField.PropertyInfo.PropertyType))
                    {
                        ProcessComplexType(pnpObject, contextAwareObject, property, entityField);
                    }
                    // Are we loading a list of complex types
                    else if (IsGenericList(entityField.PropertyInfo.PropertyType))
                    {
                        // Get the actual current value of the property we're setting...as that allows to detect it's type
                        var propertyToSetValue = entityField.PropertyInfo.GetValue(pnpObject);

                        // Always clear the list on load
                        (propertyToSetValue as System.Collections.IList).Clear();

                        // Load each child as a complex type class in the list
                        foreach (var childJson in property.Value.EnumerateArray())
                        {
<<<<<<< HEAD
                            EntityFieldInfo entityChildField = (complexModelEntity.Fields as List<EntityFieldInfo>).FirstOrDefault(p => p.GraphName.Equals(childProperty.Name, StringComparison.InvariantCultureIgnoreCase));
                            if (entityChildField != null)
=======
                            // create the list item 
                            var typeToCreate = Type.GetType($"{entityField.PropertyInfo.PropertyType.GenericTypeArguments[0].Namespace}.{entityField.PropertyInfo.PropertyType.GenericTypeArguments[0].Name.Substring(1)}");
                            var complexTypeInstance = Activator.CreateInstance(typeToCreate);
                            (propertyToSetValue as System.Collections.IList).Add(complexTypeInstance);

                            // Get the complex model metadata
                            var complexModelEntity = EntityManager.Instance.GetStaticClassInfo(typeToCreate);

                            // Map returned fields
                            foreach (var childProperty in childJson.EnumerateObject())
>>>>>>> 4b70e92c
                            {
                                EntityFieldInfo entityChildField = (complexModelEntity.Fields as List<EntityFieldInfo>).Where(p => p.GraphName.Equals(childProperty.Name, StringComparison.InvariantCultureIgnoreCase)).FirstOrDefault();
                                if (entityChildField != null)
                                {
                                    // if the complex type contains another complex type and there's a value provided then let's recursively call this method again
                                    if (IsComplexType(entityChildField.PropertyInfo.PropertyType) && childProperty.Value.ValueKind != JsonValueKind.Null)
                                    {
                                        ProcessComplexType(complexTypeInstance as TransientObject, complexTypeInstance as IDataModelWithContext, childProperty, entityChildField);
                                    }
                                    else
                                    {
                                        var typedModel = complexTypeInstance as IDataModelMappingHandler;

                                        if (!string.IsNullOrEmpty(entityChildField.GraphJsonPath))
                                        {
                                            var jsonPathFields = (complexModelEntity.Fields as List<EntityFieldInfo>).Where(p => !string.IsNullOrEmpty(p.GraphName) && p.GraphName.Equals(entityChildField.GraphName));
                                            if (jsonPathFields.Any())
                                            {
                                                foreach (var jsonPathField in jsonPathFields)
                                                {
                                                    jsonPathField.PropertyInfo?.SetValue(complexTypeInstance,
                                                        GetJsonFieldValue(contextAwareObject, jsonPathField.Name,
                                                        GetJsonElementFromPath(childProperty.Value, jsonPathField.GraphJsonPath), jsonPathField.DataType, jsonPathField.GraphUseCustomMapping, typedModel?.MappingHandler));
                                                }
                                            }
                                        }
                                        else
                                        {
                                            // We only map fields that exist
                                            entityChildField.PropertyInfo?.SetValue(complexTypeInstance, GetJsonFieldValue(contextAwareObject, entityChildField.Name, childProperty.Value, entityChildField.DataType, entityChildField.GraphUseCustomMapping, typedModel?.MappingHandler));
                                        }
                                    }
                                }
                            }
                        }
                    }
                    else
                    {
                        // Regular field loaded

                        // Grab id field, should be present in all graph objects
                        if (string.IsNullOrEmpty(idFieldValue) && property.Name.Equals(entity.GraphId))
                        {
                            idFieldValue = property.Value.GetString();
                        }

                        if (useOverflowField && entityField.Name.Equals(ExpandoBaseDataModel<IExpandoDataModel>.OverflowFieldName))
                        {
                            // overflow field
                            foreach (var overflowField in property.Value.EnumerateObject())
                            {
                                // Let's keep track of the object metadata, useful when creating new requests
                                if (overflowField.Name.StartsWith("@odata.", StringComparison.InvariantCultureIgnoreCase))
                                {
                                    TrackMetaData(metadataBasedObject, overflowField);
                                }
                                else
                                {
                                    // Add to overflow dictionary
                                    if (overflowField.Value.ValueKind == JsonValueKind.Object)
                                    {
                                        // Handling of complex type via calling out to custom handler, no value is returned as the custom
                                        // handler can update multiple fields based upon what json result came back
                                        fromJsonCasting?.Invoke(new FromJson(overflowField.Name, overflowField.Value, Type.GetType("System.Object"), contextAwareObject.PnPContext.Logger));
                                    }
                                    else
                                    {
                                        // Default mapping to dictionary can handle simple types, more complex types require custom logic
                                        AddToDictionary(dictionaryPropertyToAddValueTo, overflowField.Name, GetJsonPropertyValue(overflowField));
                                    }
                                }
                            }
                        }
                        else
                        {
                            // do we have multiple json paths defined for this property?
                            if (!string.IsNullOrEmpty(entityField.GraphJsonPath))
                            {
                                var jsonPathFields = entity.Fields.Where(p => !string.IsNullOrEmpty(p.GraphName) && p.GraphName.Equals(entityField.GraphName));
                                if (jsonPathFields.Any())
                                {
                                    foreach (var jsonPathField in jsonPathFields)
                                    {
                                        jsonPathField.PropertyInfo?.SetValue(pnpObject, GetJsonFieldValue(contextAwareObject, jsonPathField.Name,
                                            GetJsonElementFromPath(property.Value, jsonPathField.GraphJsonPath), jsonPathField.DataType, jsonPathField.GraphUseCustomMapping, fromJsonCasting));
                                    }
                                }
                            }
                            else
                            {
                                // regular field mapping
                                entityField.PropertyInfo?.SetValue(pnpObject, GetJsonFieldValue(contextAwareObject, entityField.Name, property.Value, entityField.DataType, entityField.GraphUseCustomMapping, fromJsonCasting));
                            }
                        }
                    }
                }
                else
                {
                    // Let's keep track of the object metadata, useful when creating new requests
                    if (property.Name.StartsWith("@odata.", StringComparison.InvariantCultureIgnoreCase))
                    {
                        TrackMetaData(metadataBasedObject, property);
                    }
                    else if (string.IsNullOrEmpty(idFieldValue) && property.Name.Equals(entity.GraphId))
                    {
                        idFieldValue = property.Value.GetString();
                    }
                }
            }

            // Store metadata to enable transition to REST for follow-up requests
            if (!string.IsNullOrEmpty(entity.SharePointType))
            {
                if (!metadataBasedObject.Metadata.ContainsKey(PnPConstants.MetaDataType))
                {
                    metadataBasedObject.Metadata.Add(PnPConstants.MetaDataType, entity.SharePointType);
                }
                if (!metadataBasedObject.Metadata.ContainsKey(PnPConstants.MetaDataRestId))
                {
                    // SP.Web and SP.Site are special cases
                    if (entity.SharePointType.Equals("SP.Web"))
                    {
                        // Special case for web handling, grab web id from id string
                        // sample input: bertonline.sharepoint.com,cf1ed1cb-4a3c-43ed-bb3f-4ced4ce69ecf,1de385e4-e441-4448-8443-77680dfd845e
                        if (!string.IsNullOrEmpty(idFieldValue))
                        {
                            string id = idFieldValue.Split(",")[2];
                            metadataBasedObject.Metadata.Add(PnPConstants.MetaDataRestId, id);
                            ((IDataModelWithKey)pnpObject).Key = Guid.Parse(id);
                        }

                        // Call EnsurePropertiesAsync to ensure Site.Id is loaded if it was not yet the case
                        await contextAwareObject.PnPContext.Site.EnsurePropertiesAsync(p => p.Id).ConfigureAwait(false);
                    }
                    else if (entity.SharePointType.Equals("SP.Site"))
                    {
                        // Special case for web handling, grab web id from id string
                        // sample input: bertonline.sharepoint.com,cf1ed1cb-4a3c-43ed-bb3f-4ced4ce69ecf,1de385e4-e441-4448-8443-77680dfd845e
                        if (!string.IsNullOrEmpty(idFieldValue))
                        {
                            string id = idFieldValue.Split(",")[1];
                            metadataBasedObject.Metadata.Add(PnPConstants.MetaDataRestId, id);
                            ((IDataModelWithKey)pnpObject).Key = Guid.Parse(id);
                        }
                    }
                    else
                    {
                        EntityFieldInfo id = null;
                        PropertyInfo idField = null;
                        id = entity.Fields.FirstOrDefault(p => p.IsSharePointKey);
                        if (id != null)
                        {
                            idField = pnpObject.GetType().GetProperty(id.Name);

                            // Get key property value
                            var keyFieldValue = idField.GetValue(pnpObject);
                            metadataBasedObject.Metadata.Add(PnPConstants.MetaDataRestId, keyFieldValue.ToString());
                        }
                    }
                }
                if (!metadataBasedObject.Metadata.ContainsKey(PnPConstants.MetaDataUri))
                {
                    metadataBasedObject.Metadata.Add(PnPConstants.MetaDataUri, ApiHelper.ParseApiRequest(metadataBasedObject, $"{contextAwareObject.PnPContext.Uri.ToString().TrimEnd(new char[] { '/' })}/{entity.SharePointUri}"));
                }
                if (entity.SharePointType.Equals("SP.List") && pnpObject.HasValue("Title") && !metadataBasedObject.Metadata.ContainsKey(PnPConstants.MetaDataRestEntityTypeName))
                {
                    metadataBasedObject.Metadata.Add(PnPConstants.MetaDataRestEntityTypeName, $"{pnpObject.GetValue("Title").ToString().Replace(" ", "")}List");
                }
            }

            // Store the graph ID field for follow-up graph requests
            if (!metadataBasedObject.Metadata.ContainsKey(PnPConstants.MetaDataGraphId) && !string.IsNullOrEmpty(idFieldValue))
            {
                metadataBasedObject.Metadata.Add(PnPConstants.MetaDataGraphId, idFieldValue);
            }
        }

        private static void ProcessComplexType(TransientObject pnpObject, IDataModelWithContext contextAwareObject, JsonProperty property, EntityFieldInfo entityField)
        {
            // Do we still need to instantiate this object
            if (!pnpObject.HasValue(entityField.Name))
            {
                // entityField.PropertyInfo.PropertyType.Namespace = PnP.Core.Model.Teams
                // entityField.PropertyInfo.PropertyType.Name = ITeamDiscoverySettings
                entityField.PropertyInfo.SetValue(pnpObject, Activator.CreateInstance(Type.GetType($"{entityField.PropertyInfo.PropertyType.Namespace}.{entityField.PropertyInfo.PropertyType.Name.Substring(1)}")));
            }

            // Get instance of the model property
            var propertyToSetValue = entityField.PropertyInfo.GetValue(pnpObject);
            var typedModel = propertyToSetValue as IDataModelMappingHandler;

            // Get class info
            var complexModelEntity = EntityManager.Instance.GetStaticClassInfo(propertyToSetValue.GetType());

            // Map returned fields
            foreach (var childProperty in property.Value.EnumerateObject())
            {
                EntityFieldInfo entityChildField = (complexModelEntity.Fields as List<EntityFieldInfo>).Where(p => p.GraphName.Equals(childProperty.Name, StringComparison.InvariantCultureIgnoreCase)).FirstOrDefault();
                if (entityChildField != null)
                {
                    // if the complex type contains another complex type and there's a value provided then let's recursively call this method again
                    if (IsComplexType(entityChildField.PropertyInfo.PropertyType) && childProperty.Value.ValueKind != JsonValueKind.Null)
                    {
                        ProcessComplexType(propertyToSetValue as TransientObject, propertyToSetValue as IDataModelWithContext, childProperty, entityChildField);
                    }
                    else
                    {
                        if (!string.IsNullOrEmpty(entityChildField.GraphJsonPath))
                        {
                            var jsonPathFields = (complexModelEntity.Fields as List<EntityFieldInfo>).Where(p => !string.IsNullOrEmpty(p.GraphName) && p.GraphName.Equals(entityChildField.GraphName));
                            if (jsonPathFields.Any())
                            {
                                foreach (var jsonPathField in jsonPathFields)
                                {
                                    jsonPathField.PropertyInfo?.SetValue(propertyToSetValue,
                                        GetJsonFieldValue(contextAwareObject, jsonPathField.Name,
                                        GetJsonElementFromPath(childProperty.Value, jsonPathField.GraphJsonPath), jsonPathField.DataType, jsonPathField.GraphUseCustomMapping, typedModel?.MappingHandler));
                                }
                            }
                        }
                        else
                        {
                            // We only map fields that exist
                            entityChildField.PropertyInfo?.SetValue(propertyToSetValue, GetJsonFieldValue(contextAwareObject, entityChildField.Name, childProperty.Value, entityChildField.DataType, entityChildField.GraphUseCustomMapping, typedModel?.MappingHandler));
                        }
                    }
                }
            }
        }

        internal static object GetJsonPropertyValue(JsonProperty property)
        {
            return property.Value.ValueKind switch
            {
                JsonValueKind.String => property.Value.GetString(),
                JsonValueKind.Number => property.Value.GetInt64(),
                JsonValueKind.True => true,
                JsonValueKind.False => false,
                JsonValueKind.Null => null,
                _ => null,
            };
        }

        internal static JsonElement GetJsonElementFromPath(JsonElement root, string path)
        {
            if (string.IsNullOrEmpty(path))
            {
                return root;
            }

            var jsonPathTree = path.Split(new char[] { '.' });

            JsonElement element = root;
            foreach (var part in jsonPathTree)
            {
                if (element.TryGetProperty(part, out JsonElement nextElement))
                {
                    element = nextElement;
                }
            }

            return element;
        }

        private static EntityFieldInfo LookupEntityField(EntityInfo entity, ApiResponse apiResponse, JsonProperty property)
        {
            EntityFieldInfo entityField = null;
            if (apiResponse.ApiCall.Type == ApiType.SPORest)
            {
                entityField = entity.Fields.FirstOrDefault(p => p.SharePointName == property.Name);
            }
            else
            {
                // Use case insentive match for Graph as we get json in camel case while we use pascal case for the model
                entityField = entity.Fields.FirstOrDefault(p => !string.IsNullOrEmpty(p.GraphName) && p.GraphName.Equals(property.Name, StringComparison.InvariantCultureIgnoreCase));
            }

            return entityField;
        }

        private static void AddToDictionary(TransientDictionary dictionary, string key, object value)
        {
            if (!dictionary.ContainsKey(key))
            {
                dictionary.SystemAdd(key, value);
            }
        }

        internal static T ToEnum<T>(JsonElement jsonElement)
        {
            if (jsonElement.ValueKind == JsonValueKind.Number && jsonElement.TryGetInt64(out long enumNumericValue))
            {
                if (Enum.TryParse(typeof(T), enumNumericValue.ToString(CultureInfo.InvariantCulture), out object enumValue))
                {
                    return (T)enumValue;
                }
            }
            else if (jsonElement.ValueKind == JsonValueKind.String && !string.IsNullOrEmpty(jsonElement.GetString()))
            {
                if (Enum.TryParse(typeof(T), jsonElement.GetString(), true, out object enumValue))
                {
                    return (T)enumValue;
                }
            }
            return default;
        }

        internal static object ParseStringValueToTyped(string input, Type propertyType)
        {
            switch (propertyType.FullName)
            {
                case "System.String":
                    {
                        return input;
                    }
                case "System.Boolean":
                    {
                        return Boolean.Parse(input);
                    }
                case "System.Guid":
                    {
                        return Guid.Parse(input);
                    }
                case "System.Int16":
                    {
                        return short.Parse(input, CultureInfo.InvariantCulture);
                    }
                case "System.Int32":
                    {
                        return int.Parse(input, CultureInfo.InvariantCulture);
                    }
                case "System.Int64":
                    {
                        return long.Parse(input, CultureInfo.InvariantCulture);
                    }
                case "System.UInt16":
                    {
                        return ushort.Parse(input, CultureInfo.InvariantCulture);
                    }
                case "System.UInt32":
                    {
                        return uint.Parse(input, CultureInfo.InvariantCulture);
                    }
                case "System.UInt64":
                    {
                        return ulong.Parse(input, CultureInfo.InvariantCulture);
                    }
                case "System.Uri":
                    {
                        if (!string.IsNullOrEmpty(input))
                        {
                            if (Uri.TryCreate(input, UriKind.RelativeOrAbsolute, out Uri result))
                            {
                                return result;
                            }
                        }
                        return null;
                    }
                default:
                    {
                        return input;
                    }
            }
        }

        internal static object GetJsonFieldValue(IDataModelWithContext pnpObject, string fieldName, JsonElement jsonElement, Type propertyType, bool useCustomMapping, Func<FromJson, object> fromJsonCasting)
        {
            // If a field mandates a custom mapping then the field handling is fully handled via the custom mapping handler
            if (useCustomMapping)
            {
                return fromJsonCasting?.Invoke(new FromJson(fieldName, jsonElement, propertyType, pnpObject?.PnPContext.Logger));
            }

            switch (propertyType.FullName)
            {
                case "System.String":
                    {
                        return jsonElement.GetString();
                    }
                case "System.Boolean":
                    {
                        if (jsonElement.ValueKind == JsonValueKind.True || jsonElement.ValueKind == JsonValueKind.False)
                        {
                            return jsonElement.GetBoolean();
                        }
                        else if (jsonElement.ValueKind == JsonValueKind.String)
                        {
                            if (bool.TryParse(jsonElement.GetString(), out bool parsedBool))
                            {
                                return parsedBool;
                            }
                        }
                        else if (jsonElement.ValueKind == JsonValueKind.Number)
                        {
                            var number = jsonElement.GetInt32();

                            if (number == 1)
                            {
                                return true;
                            }
                            else if (number == 0)
                            {
                                return false;
                            }
                        }

                        // last result, return default bool value
                        return false;
                    }
                case "System.Guid":
                    {
                        return jsonElement.GetGuid();
                    }
                case "System.Int16":
                    {
                        if (jsonElement.ValueKind != JsonValueKind.Number)
                        {
                            // Override parsing in case it's not a number, assume string
                            if (short.TryParse(jsonElement.GetString(), out short shortValue))
                            {
                                return shortValue;
                            }
                            else
                            {
                                return 0;
                            }
                        }
                        else
                        {
                            return jsonElement.GetInt16();
                        }
                    }
                case "System.Int32":
                    {
                        if (jsonElement.ValueKind != JsonValueKind.Number)
                        {
                            // Override parsing in case it's not a number, assume string
                            if (int.TryParse(jsonElement.GetString(), out int intValue))
                            {
                                return intValue;
                            }
                            else
                            {
                                return 0;
                            }
                        }
                        else
                        {
                            return jsonElement.GetInt32();
                        }
                    }
                case "System.Int64":
                    {
                        if (jsonElement.ValueKind != JsonValueKind.Number)
                        {
                            // Override parsing in case it's not a number, assume string
                            if (long.TryParse(jsonElement.GetString(), out long longValue))
                            {
                                return longValue;
                            }
                            else
                            {
                                return 0;
                            }
                        }
                        else
                        {
                            return jsonElement.GetInt64();
                        }
                    }
                case "System.UInt16":
                    {
                        if (jsonElement.ValueKind != JsonValueKind.Number)
                        {
                            // Override parsing in case it's not a number, assume string
                            if (short.TryParse(jsonElement.GetString(), out short shortValue))
                            {
                                return shortValue;
                            }
                            else
                            {
                                return 0;
                            }
                        }
                        else
                        {
                            return jsonElement.GetUInt16();
                        }
                    }
                case "System.UInt32":
                    {
                        if (jsonElement.ValueKind != JsonValueKind.Number)
                        {
                            // Override parsing in case it's not a number, assume string
                            if (int.TryParse(jsonElement.GetString(), out int intValue))
                            {
                                return intValue;
                            }
                            else
                            {
                                return 0;
                            }
                        }
                        else
                        {
                            return jsonElement.GetUInt32();
                        }
                    }
                case "System.UInt64":
                    {
                        if (jsonElement.ValueKind != JsonValueKind.Number)
                        {
                            // Override parsing in case it's not a number, assume string
                            if (long.TryParse(jsonElement.GetString(), out long longValue))
                            {
                                return longValue;
                            }
                            else
                            {
                                return 0;
                            }
                        }
                        else
                        {
                            return jsonElement.GetUInt64();
                        }
                    }
                case "System.Uri":
                    {
                        var s = jsonElement.GetString();
                        if (!string.IsNullOrEmpty(s))
                        {
                            if (Uri.TryCreate(s, UriKind.RelativeOrAbsolute, out Uri result))
                            {
                                return result;
                            }
                        }
                        return null;
                    }
                case "System.DateTimeOffset":
                    {
                        if (jsonElement.ValueKind != JsonValueKind.Null)
                        {
                            return jsonElement.GetDateTimeOffset();
                        }
                        else
                        {
                            return null;
                        }
                    }
                default:
                    {
                        // Do a call back for the cases where we don't have a default mapping
                        return fromJsonCasting?.Invoke(new FromJson(fieldName, jsonElement, propertyType, pnpObject?.PnPContext.Logger));
                    }
            }
        }

        internal static string GetRestField(EntityFieldInfo field)
        {
            if (!string.IsNullOrEmpty(field.SharePointName))
            {
                return field.SharePointName;
            }
            else
            {
                return field.Name;
            }
        }

        internal static string GetGraphField(EntityFieldInfo field)
        {
            if (!string.IsNullOrEmpty(field.GraphName))
            {
                return field.GraphName;
            }

            throw new Exception("GraphName was not set");
        }

        internal static bool IsModelType(Type propertyType)
        {
            return propertyType.ImplementsInterface(typeof(IDataModel<>));
        }

        internal static bool IsComplexType(Type propertyType)
        {
            return propertyType.ImplementsInterface(typeof(IComplexType));
        }

        internal static bool IsModelCollection(Type propertyType)
        {
            return propertyType.ImplementsInterface(typeof(IDataModelCollection<>));
        }

        internal static bool IsGenericList(Type propertyType)
        {
            return (propertyType.IsGenericType && (propertyType.GetGenericTypeDefinition() == typeof(List<>)));
        }

        internal static void TrackMetaData(IMetadataExtensible target, JsonProperty property)
        {
            if (!target.Metadata.ContainsKey(property.Name))
            {
                target.Metadata.Add(property.Name, JsonMappingHelper.GetJsonPropertyValue(property).ToString());
            }
        }

        internal static void TrackSharePointMetaData(IMetadataExtensible target, JsonProperty property)
        {
            AddSharePointMetaDataProperty(target, property.Value, PnPConstants.MetaDataUri);
            AddSharePointMetaDataProperty(target, property.Value, PnPConstants.MetaDataId);
            AddSharePointMetaDataProperty(target, property.Value, PnPConstants.MetaDataType);
            AddSharePointMetaDataProperty(target, property.Value, PnPConstants.MetaDataType);
        }

        internal static void AddSharePointMetaDataProperty(IMetadataExtensible target, JsonElement jsonElement, string propertyName)
        {
            if (jsonElement.TryGetProperty(propertyName, out JsonElement foundProperty))
            {
                if (!target.Metadata.ContainsKey(propertyName))
                {
                    target.Metadata.Add(propertyName, foundProperty.GetString());
                }
            }
        }
    }
}<|MERGE_RESOLUTION|>--- conflicted
+++ resolved
@@ -430,10 +430,6 @@
                         // Load each child as a complex type class in the list
                         foreach (var childJson in property.Value.EnumerateArray())
                         {
-<<<<<<< HEAD
-                            EntityFieldInfo entityChildField = (complexModelEntity.Fields as List<EntityFieldInfo>).FirstOrDefault(p => p.GraphName.Equals(childProperty.Name, StringComparison.InvariantCultureIgnoreCase));
-                            if (entityChildField != null)
-=======
                             // create the list item 
                             var typeToCreate = Type.GetType($"{entityField.PropertyInfo.PropertyType.GenericTypeArguments[0].Namespace}.{entityField.PropertyInfo.PropertyType.GenericTypeArguments[0].Name.Substring(1)}");
                             var complexTypeInstance = Activator.CreateInstance(typeToCreate);
@@ -444,7 +440,6 @@
 
                             // Map returned fields
                             foreach (var childProperty in childJson.EnumerateObject())
->>>>>>> 4b70e92c
                             {
                                 EntityFieldInfo entityChildField = (complexModelEntity.Fields as List<EntityFieldInfo>).Where(p => p.GraphName.Equals(childProperty.Name, StringComparison.InvariantCultureIgnoreCase)).FirstOrDefault();
                                 if (entityChildField != null)
