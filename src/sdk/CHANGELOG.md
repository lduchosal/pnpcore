# PnP Core SDK Changelog

*Please do not commit changes to this file, it is maintained by the repo owner.*

All notable changes to this project will be documented in this file.

The format is based on [Keep a Changelog](http://keepachangelog.com/en/1.0.0/).

## [unreleased]

### Added

### Changed

<<<<<<< HEAD
- Improved page name normalization (only # are not allowed in modern page names) #353 [Sarah4x - Sarah Wilson]
- Uplifted samples to GA v1.0.0 #350 [pkbullock - Paul Bullock]
=======
- Bug fix for issue #351 - Teams Chat Messages not working [pkbullock - Paul Bullock]
>>>>>>> 1090adf9
- Improved handling of special characters ('#& ) for files and folders [jansenbe - Bert Jansen]
- Fix for single quote in client side page name #348 [Sarah4x - Sarah Wilson]
- Improved CSOM support for content type creation and taxonomy field creation #349 [mgwojciech - Marcin Wojciechowski]
- Fix for older SharePoint UI created image web parts where links is set to null #347 [Sarah4x - Sarah Wilson]

## [1.0.0]

### Added

- Added Rights support for custom actions [erwinvanhunen - Erwin van Hunen]
- Added support to recycle a list item to the recycle bin [erwinvanhunen - Erwin van Hunen]
- Added support to add a folder to a SharePoint list [erwinvanhunen - Erwin van Hunen]
- Added support to modify roledefinitions for a SharePoint list [erwinvanhunen - Erwin van Hunen]
- Added support to add and remove roledefinitions to a SharePoint group [erwinvanhunen - Erwin van Hunen]
- Added support for breaking role inheritance and resetting role inheritance for a list [erwinvanhunen - Erwin van Hunen]
- Added support for creating and deleting roledefinitions [erwinvanhunen - Erwin van Hunen]
- Added support for deleting SharePoint groups [erwinvanhunen - Erwin van Hunen]
- Added support for adding and removing users from ISharePointGroup [erwinvanhunen - Erwin van Hunen]
- Added support for setting the Compliance Tag on a list [erwinvanhunen - Erwin van Hunen]
- Added support for setting the Compliance Tag on a list item [erwinvanhunen - Erwin van Hunen]
- Added support for retrieving available site Compliance Tags / retention labels [erwinvanhunen - Erwin van Hunen]
- Added support for retrieving the Compliance Tag set for a list [erwinvanhunen - Erwin van Hunen]
- Implemented PnP.Core.Auth [PaoloPia - Paolo Pialorsi]
- Issue templates (#34) [ypcode - Yannick Plennevaux] / [jansenbe - Bert Jansen]
- Enable PnPContext creation from a Microsoft 365 Group id (#39) [jansenbe - Bert Jansen]
- Added the Group model, represents a Microsoft 365 group (#48) [jansenbe - Bert Jansen]
- Added custom exception handling for authentication errors (#45) [jansenbe - Bert Jansen]
- Support to use an externally obtained access token (#44) [jansenbe - Bert Jansen]
- Add step-by-step guide on how to extend the model (#46) [ypcode - Yannick Plennevaux] / [jansenbe - Bert Jansen]
- First iteration of content type support (within the limitations of SharePoint REST) (#47) [ypcode - Yannick Plennevaux]
- Update test code so that custom settings file do not have to be marked as "copy always" #53 [jansenbe - Bert Jansen]
- Use RegisterWaitForSingleObject for the token invalidation thread in combination with IDisposable to prevent threads to leak #56 [jansenbe - Bert Jansen]
- Mark read-only properties as Get only in the interfaces to ensure SDK consumers are not trying to update them #59 [jansenbe - Bert Jansen]
- Request retry mechanism, will handle core http and Graph batch requests #21 [jansenbe - Bert Jansen]
- Tweaking and updating of the writing tests documentation #65 [pkbullock - Paul Bullock]
- Paging support for Graph/Rest #3 [jansenbe - Bert Jansen]
- Added Clone method on PnPContext #49 [jansenbe - Bert Jansen]
- Extend the domain model for Web/Site Feature support #62 [pkbullock - Paul Bullock]
- Extend SP Field model (add operation for each field type) for both Web and List fields #71 [ypcode - Yannick Plennevaux]
- Added support for AddFieldAsXml #71 [ypcode - Yannick Plennevaux]
- Add basic support for FieldLinks #75 [ypcode - Yannick Plennevaux]
- Add support for external access token provider (IOAuthAccessTokenProvider) #76 [ypcode - Yannick Plennevaux]
- Added recursive support for .Include() to define which fields of a collection are loaded [jansenbe - Bert Jansen]
- Add support for getting list items via a CAML query #80 [jansenbe - Bert Jansen]
- Support RenderListDataAsStream method on lists - basic implementation #81 [jansenbe - Bert Jansen]
- Add support for calling client.svc (CSOM) endpoint #86 [jansenbe - Bert Jansen]
- Added SystemUpdate() and UpdateOverwriteVersion() methods on the ListItem model (uses CSOM) [jansenbe - Bert Jansen]
- Async LINQ support [PaoloPia - Paolo Pialorsi]
- Added sync equivalents for all async methods [jansenbe - Bert Jansen]
- Support for list and web folders #78 [ypcode - Yannick Plennevaux]
- Test cases for the Teams model #95 [JarbasHorst - Jarbas Horst]
- Taxonomy support using the Graph API #104 [jansenbe - Bert Jansen]
- Support working with files #78 [ypcode - Yannick Plennevaux]
- Use CSOM to create content types with a specified id #108 [ypcode - Yannick Plennevaux]
- Support for making interactive SharePoint REST requests + upload of files #112 [jansenbe - Bert Jansen]
- Additional test cases - working getting >80% test coverage [pkbullock - Paul Bullock]
- Expansion of the Web object with web properties, root folder, site user info list and more [ypcode - Yannick Plennevaux]
- Rewrite of the auth model, fixes #43 [PaoloPia - Paolo Pialorsi]
- LoadProperties now also supports Graph #145 [jansenbe - Bert Jansen]
- Authentication enhancements #302 [sebastianmattar - Sebastian Mattar]
- CSOM Light client - first step implementation for PropertyBag updates #334 [mgwojciech - Marcin Wojciechowski]
- Support for ListItem permission management #343 [jimmywim - Jim Love]
- CSOM Light client - List item update logic #345 [mgwojciech - Marcin Wojciechowski]

### Changed

- Documentation updates [JarbasHorst - Jarbas Horst]
- EnsurePropertiesAsync takes in account .Include (recursive) usage [jansenbe - Bert Jansen]
- Documentation updates [Ashikpaul - Ashik Paul]
- Moved to complete async internal implementation [jansenbe - Bert Jansen]
- Code cleanup (Teams implementation / ODataQuery) [JarbasHorst - Jarbas Horst]
- When a non loaded model properties is assigned it now is considered as a change and send back to the server on update #106 [jansenbe - Bert Jansen]
- Throw client exception when an API call still contains unresolved tokens before being executed #107 [jansenbe - Bert Jansen]<|MERGE_RESOLUTION|>--- conflicted
+++ resolved
@@ -12,12 +12,9 @@
 
 ### Changed
 
-<<<<<<< HEAD
 - Improved page name normalization (only # are not allowed in modern page names) #353 [Sarah4x - Sarah Wilson]
 - Uplifted samples to GA v1.0.0 #350 [pkbullock - Paul Bullock]
-=======
 - Bug fix for issue #351 - Teams Chat Messages not working [pkbullock - Paul Bullock]
->>>>>>> 1090adf9
 - Improved handling of special characters ('#& ) for files and folders [jansenbe - Bert Jansen]
 - Fix for single quote in client side page name #348 [Sarah4x - Sarah Wilson]
 - Improved CSOM support for content type creation and taxonomy field creation #349 [mgwojciech - Marcin Wojciechowski]
